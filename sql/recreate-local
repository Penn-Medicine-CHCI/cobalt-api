--- conflicted
+++ resolved
@@ -212,11 +212,8 @@
 PGPASSWORD=password psql -U cobalt -h localhost -p 5501 < updates/203-ic-safety-planning-report.sql
 PGPASSWORD=password psql -U cobalt -h localhost -p 5501 < updates/204-implict-anon-accounts.sql
 PGPASSWORD=password psql -U cobalt -h localhost -p 5501 < updates/205-page-tag.sql
-<<<<<<< HEAD
-PGPASSWORD=password psql -U cobalt -h localhost -p 5501 < updates/206-courses.sql
-=======
 PGPASSWORD=password psql -U cobalt -h localhost -p 5501 < updates/206-ic-march-2025-enhancements.sql
->>>>>>> f233ad52
+PGPASSWORD=password psql -U cobalt -h localhost -p 5501 < updates/207-courses.sql
 
 if [ -f "initial/bootstrap.sql" ]; then
   echo "Loading bootstrap data..."
