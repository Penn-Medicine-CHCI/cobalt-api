#!/bin/sh

PGPASSWORD=password psql -U postgres -h localhost -p 5501 < initial/recreate.sql
PGPASSWORD=password psql -U cobalt -h localhost -p 5501 < initial/install-versioning.sql
PGPASSWORD=password psql -U cobalt -h localhost -p 5501 < initial/000-base-creates.sql
PGPASSWORD=password psql -U cobalt -h localhost -p 5501 < initial/001-initial-inserts.sql
PGPASSWORD=password psql -U cobalt -h localhost -p 5501 < updates/002-click-tracking.sql
PGPASSWORD=password psql -U cobalt -h localhost -p 5501 < updates/003-session-expiration.sql
PGPASSWORD=password psql -U cobalt -h localhost -p 5501 < updates/004-activity-tracking.sql
PGPASSWORD=password psql -U cobalt -h localhost -p 5501 < updates/005-interaction.sql
PGPASSWORD=password psql -U cobalt -h localhost -p 5501 < updates/006-scheduled-messages.sql
PGPASSWORD=password psql -U cobalt -h localhost -p 5501 < updates/007-way2health.sql
PGPASSWORD=password psql -U cobalt -h localhost -p 5501 < updates/008-interaction-identifier.sql
PGPASSWORD=password psql -U cobalt -h localhost -p 5501 < updates/009-chaplain-rename.sql
PGPASSWORD=password psql -U cobalt -h localhost -p 5501 < updates/010-crisis-interaction-metadata.sql
PGPASSWORD=password psql -U cobalt -h localhost -p 5501 < updates/011-provider-specialties.sql
PGPASSWORD=password psql -U cobalt -h localhost -p 5501 < updates/012-fingerprinting.sql
PGPASSWORD=password psql -U cobalt -h localhost -p 5501 < updates/013-native-scheduling.sql
PGPASSWORD=password psql -U cobalt -h localhost -p 5501 < updates/014-provider-bio.sql
PGPASSWORD=password psql -U cobalt -h localhost -p 5501 < updates/015-appointment-update.sql
PGPASSWORD=password psql -U cobalt -h localhost -p 5501 < updates/016-account-role-request.sql
PGPASSWORD=password psql -U cobalt -h localhost -p 5501 < updates/016-local-only-account-role-request.sql
PGPASSWORD=password psql -U cobalt -h localhost -p 5501 < updates/017-account-session-for-intake.sql
PGPASSWORD=password psql -U cobalt -h localhost -p 5501 < updates/018-provider-active-flag.sql
PGPASSWORD=password psql -U cobalt -h localhost -p 5501 < updates/019-provider-find-indexing.sql
PGPASSWORD=password psql -U cobalt -h localhost -p 5501 < updates/020-interaction-generalization.sql
PGPASSWORD=password psql -U cobalt -h localhost -p 5501 < updates/021-screening.sql
PGPASSWORD=password psql -U cobalt -h localhost -p 5501 < updates/022-provider-availability-history.sql
PGPASSWORD=password psql -U cobalt -h localhost -p 5501 < updates/023-institution-account-creation.sql
PGPASSWORD=password psql -U cobalt -h localhost -p 5501 < updates/024-account-email-verification.sql
PGPASSWORD=password psql -U cobalt -h localhost -p 5501 < updates/025-provider-scheduling-lead-time.sql
PGPASSWORD=password psql -U cobalt -h localhost -p 5501 < updates/026-screening-skip.sql
PGPASSWORD=password psql -U cobalt -h localhost -p 5501 < updates/027-capitalization-updates.sql
PGPASSWORD=password psql -U cobalt -h localhost -p 5501 < updates/028-institution-support-email.sql
PGPASSWORD=password psql -U cobalt -h localhost -p 5501 < updates/029-group-session-search.sql
PGPASSWORD=password psql -U cobalt -h localhost -p 5501 < updates/030-group-sessions-screening.sql
PGPASSWORD=password psql -U cobalt -h localhost -p 5501 < updates/031-group-session-request-updates.sql
PGPASSWORD=password psql -U cobalt -h localhost -p 5501 < updates/032-institution-updates.sql
PGPASSWORD=password psql -U cobalt -h localhost -p 5501 < updates/033-mbi-screening-type.sql
PGPASSWORD=password psql -U cobalt -h localhost -p 5501 < updates/034-screening-scoring.sql
PGPASSWORD=password psql -U cobalt -h localhost -p 5501 < updates/035-cfa-rename.sql
PGPASSWORD=password psql -U cobalt -h localhost -p 5501 < updates/036-ga4-measurement.sql
PGPASSWORD=password psql -U cobalt -h localhost -p 5501 < updates/037-app-content-type.sql
PGPASSWORD=password psql -U cobalt -h localhost -p 5501 < updates/038-institution-account-source.sql
PGPASSWORD=password psql -U cobalt -h localhost -p 5501 < updates/039-topic-centers.sql
PGPASSWORD=password psql -U cobalt -h localhost -p 5501 < updates/040-content-search.sql
PGPASSWORD=password psql -U cobalt -h localhost -p 5501 < updates/041-screening-enhancements.sql
PGPASSWORD=password psql -U cobalt -h localhost -p 5501 < updates/042-epic-mychart-refactor.sql
PGPASSWORD=password psql -U cobalt -h localhost -p 5501 < updates/043-mychart-aud.sql
<<<<<<< HEAD
PGPASSWORD=password psql -U cobalt -h localhost -p 5501 < updates/044-tagging.sql
=======
PGPASSWORD=password psql -U cobalt -h localhost -p 5501 < updates/044-epic-backend-creds.sql
>>>>>>> e5a7995d

if [ -f "initial/bootstrap.sql" ]; then
  echo "Loading bootstrap data..."
  PGPASSWORD=password psql -U cobalt -h localhost -p 5501 < initial/bootstrap.sql
fi<|MERGE_RESOLUTION|>--- conflicted
+++ resolved
@@ -47,11 +47,8 @@
 PGPASSWORD=password psql -U cobalt -h localhost -p 5501 < updates/041-screening-enhancements.sql
 PGPASSWORD=password psql -U cobalt -h localhost -p 5501 < updates/042-epic-mychart-refactor.sql
 PGPASSWORD=password psql -U cobalt -h localhost -p 5501 < updates/043-mychart-aud.sql
-<<<<<<< HEAD
-PGPASSWORD=password psql -U cobalt -h localhost -p 5501 < updates/044-tagging.sql
-=======
 PGPASSWORD=password psql -U cobalt -h localhost -p 5501 < updates/044-epic-backend-creds.sql
->>>>>>> e5a7995d
+PGPASSWORD=password psql -U cobalt -h localhost -p 5501 < updates/045-tagging.sql
 
 if [ -f "initial/bootstrap.sql" ]; then
   echo "Loading bootstrap data..."
