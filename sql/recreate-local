--- conflicted
+++ resolved
@@ -15,11 +15,8 @@
 PGPASSWORD=password psql -U cobalt -h localhost -p 5501 < updates/009-chaplain-rename.sql
 PGPASSWORD=password psql -U cobalt -h localhost -p 5501 < updates/010-crisis-interaction-metadata.sql
 PGPASSWORD=password psql -U cobalt -h localhost -p 5501 < updates/011-provider-specialties.sql
-<<<<<<< HEAD
-PGPASSWORD=password psql -U cobalt -h localhost -p 5501 < updates/012-native-scheduling.sql
-=======
 PGPASSWORD=password psql -U cobalt -h localhost -p 5501 < updates/012-fingerprinting.sql
->>>>>>> 6d3a0e65
+PGPASSWORD=password psql -U cobalt -h localhost -p 5501 < updates/013-native-scheduling.sql
 
 if [ -f "initial/bootstrap.sql" ]; then
   echo "Loading bootstrap data..."
