#!/bin/sh

PGPASSWORD=password psql -U postgres -h localhost -p 5501 < initial/recreate.sql
PGPASSWORD=password psql -U cobalt -h localhost -p 5501 < initial/install-versioning.sql
PGPASSWORD=password psql -U cobalt -h localhost -p 5501 < initial/000-base-creates.sql
PGPASSWORD=password psql -U cobalt -h localhost -p 5501 < initial/001-initial-inserts.sql
PGPASSWORD=password psql -U cobalt -h localhost -p 5501 < updates/002-click-tracking.sql
PGPASSWORD=password psql -U cobalt -h localhost -p 5501 < updates/003-session-expiration.sql
PGPASSWORD=password psql -U cobalt -h localhost -p 5501 < updates/004-activity-tracking.sql
PGPASSWORD=password psql -U cobalt -h localhost -p 5501 < updates/005-interaction.sql
PGPASSWORD=password psql -U cobalt -h localhost -p 5501 < updates/006-scheduled-messages.sql
PGPASSWORD=password psql -U cobalt -h localhost -p 5501 < updates/007-way2health.sql
PGPASSWORD=password psql -U cobalt -h localhost -p 5501 < updates/008-interaction-identifier.sql
PGPASSWORD=password psql -U cobalt -h localhost -p 5501 < updates/009-chaplain-rename.sql
PGPASSWORD=password psql -U cobalt -h localhost -p 5501 < updates/010-crisis-interaction-metadata.sql
PGPASSWORD=password psql -U cobalt -h localhost -p 5501 < updates/011-provider-specialties.sql
PGPASSWORD=password psql -U cobalt -h localhost -p 5501 < updates/012-fingerprinting.sql
PGPASSWORD=password psql -U cobalt -h localhost -p 5501 < updates/013-native-scheduling.sql
PGPASSWORD=password psql -U cobalt -h localhost -p 5501 < updates/014-provider-bio.sql
PGPASSWORD=password psql -U cobalt -h localhost -p 5501 < updates/015-appointment-update.sql
PGPASSWORD=password psql -U cobalt -h localhost -p 5501 < updates/016-account-role-request.sql
PGPASSWORD=password psql -U cobalt -h localhost -p 5501 < updates/016-local-only-account-role-request.sql
PGPASSWORD=password psql -U cobalt -h localhost -p 5501 < updates/017-account-session-for-intake.sql
PGPASSWORD=password psql -U cobalt -h localhost -p 5501 < updates/018-provider-active-flag.sql
PGPASSWORD=password psql -U cobalt -h localhost -p 5501 < updates/019-provider-find-indexing.sql
PGPASSWORD=password psql -U cobalt -h localhost -p 5501 < updates/020-interaction-generalization.sql
PGPASSWORD=password psql -U cobalt -h localhost -p 5501 < updates/021-screening.sql
PGPASSWORD=password psql -U cobalt -h localhost -p 5501 < updates/022-provider-availability-history.sql
PGPASSWORD=password psql -U cobalt -h localhost -p 5501 < updates/023-institution-account-creation.sql
PGPASSWORD=password psql -U cobalt -h localhost -p 5501 < updates/024-account-email-verification.sql
PGPASSWORD=password psql -U cobalt -h localhost -p 5501 < updates/025-provider-scheduling-lead-time.sql
PGPASSWORD=password psql -U cobalt -h localhost -p 5501 < updates/026-screening-skip.sql
PGPASSWORD=password psql -U cobalt -h localhost -p 5501 < updates/027-capitalization-updates.sql
PGPASSWORD=password psql -U cobalt -h localhost -p 5501 < updates/028-institution-support-email.sql
PGPASSWORD=password psql -U cobalt -h localhost -p 5501 < updates/029-group-session-search.sql
PGPASSWORD=password psql -U cobalt -h localhost -p 5501 < updates/030-group-sessions-screening.sql
PGPASSWORD=password psql -U cobalt -h localhost -p 5501 < updates/031-group-session-request-updates.sql
PGPASSWORD=password psql -U cobalt -h localhost -p 5501 < updates/032-institution-updates.sql
PGPASSWORD=password psql -U cobalt -h localhost -p 5501 < updates/033-mbi-screening-type.sql
PGPASSWORD=password psql -U cobalt -h localhost -p 5501 < updates/034-screening-scoring.sql
PGPASSWORD=password psql -U cobalt -h localhost -p 5501 < updates/035-cfa-rename.sql
PGPASSWORD=password psql -U cobalt -h localhost -p 5501 < updates/036-ga4-measurement.sql
PGPASSWORD=password psql -U cobalt -h localhost -p 5501 < updates/037-app-content-type.sql
PGPASSWORD=password psql -U cobalt -h localhost -p 5501 < updates/038-institution-account-source.sql
PGPASSWORD=password psql -U cobalt -h localhost -p 5501 < updates/039-topic-centers.sql
PGPASSWORD=password psql -U cobalt -h localhost -p 5501 < updates/040-content-search.sql
PGPASSWORD=password psql -U cobalt -h localhost -p 5501 < updates/041-screening-enhancements.sql
PGPASSWORD=password psql -U cobalt -h localhost -p 5501 < updates/042-epic-mychart-refactor.sql
PGPASSWORD=password psql -U cobalt -h localhost -p 5501 < updates/043-mychart-aud.sql
PGPASSWORD=password psql -U cobalt -h localhost -p 5501 < updates/044-epic-backend-creds.sql
PGPASSWORD=password psql -U cobalt -h localhost -p 5501 < updates/045-consent-form-rejected.sql
PGPASSWORD=password psql -U cobalt -h localhost -p 5501 < updates/046-tagging.sql
PGPASSWORD=password psql -U cobalt -h localhost -p 5501 < updates/047-user-submitted-flags.sql
PGPASSWORD=password psql -U cobalt -h localhost -p 5501 < updates/048-microsoft.sql
PGPASSWORD=password psql -U cobalt -h localhost -p 5501 < updates/049-tag-group-display-order.sql
PGPASSWORD=password psql -U cobalt -h localhost -p 5501 < updates/050-group-requests.sql
PGPASSWORD=password psql -U cobalt -h localhost -p 5501 < updates/051-institution-recommended-content.sql
PGPASSWORD=password psql -U cobalt -h localhost -p 5501 < updates/052-reporting.sql
PGPASSWORD=password psql -U cobalt -h localhost -p 5501 < updates/053-institution-blurb.sql
PGPASSWORD=password psql -U cobalt -h localhost -p 5501 < updates/054-normalize-email-addresses.sql
PGPASSWORD=password psql -U cobalt -h localhost -p 5501 < updates/055-institution-team-member-subtitle.sql
PGPASSWORD=password psql -U cobalt -h localhost -p 5501 < updates/056-group-session-requests-disable.sql
PGPASSWORD=password psql -U cobalt -h localhost -p 5501 < updates/057-patient-order.sql
PGPASSWORD=password psql -U cobalt -h localhost -p 5501 < updates/058-patient-order-updates.sql
PGPASSWORD=password psql -U cobalt -h localhost -p 5501 < updates/059-group-session-reminders.sql
PGPASSWORD=password psql -U cobalt -h localhost -p 5501 < updates/060-group-session-target-email.sql
PGPASSWORD=password psql -U cobalt -h localhost -p 5501 < updates/061-group-session-reminder-time-1.sql
PGPASSWORD=password psql -U cobalt -h localhost -p 5501 < updates/061-group-session-reminder-time-2.sql
PGPASSWORD=password psql -U cobalt -h localhost -p 5501 < updates/062-patient-order-scheduled-messages.sql
PGPASSWORD=password psql -U cobalt -h localhost -p 5501 < updates/063-patient-order-screening-session.sql
PGPASSWORD=password psql -U cobalt -h localhost -p 5501 < updates/064-patient-order-opioid.sql
PGPASSWORD=password psql -U cobalt -h localhost -p 5501 < updates/065-patient-order-profile-fields.sql
PGPASSWORD=password psql -U cobalt -h localhost -p 5501 < updates/066-patient-order-search.sql
PGPASSWORD=password psql -U cobalt -h localhost -p 5501 < updates/067-homepage-redesign.sql
PGPASSWORD=password psql -U cobalt -h localhost -p 5501 < updates/068-patient-order-additions.sql
PGPASSWORD=password psql -U cobalt -h localhost -p 5501 < updates/069-homepage-redesign-tweaks.sql
PGPASSWORD=password psql -U cobalt -h localhost -p 5501 < updates/070-institution-location-display-order.sql
PGPASSWORD=password psql -U cobalt -h localhost -p 5501 < updates/071-coaching-rename.sql
PGPASSWORD=password psql -U cobalt -h localhost -p 5501 < updates/072-ic-updates.sql
PGPASSWORD=password psql -U cobalt -h localhost -p 5501 < updates/073-ic-updates.sql
PGPASSWORD=password psql -U cobalt -h localhost -p 5501 < updates/074-alerts.sql
PGPASSWORD=password psql -U cobalt -h localhost -p 5501 < updates/075-provider-description.sql
PGPASSWORD=password psql -U cobalt -h localhost -p 5501 < updates/076-ic-updates.sql
PGPASSWORD=password psql -U cobalt -h localhost -p 5501 < updates/077-ic-updates.sql
PGPASSWORD=password psql -U cobalt -h localhost -p 5501 < updates/078-ic-updates.sql
PGPASSWORD=password psql -U cobalt -h localhost -p 5501 < updates/079-ic-updates.sql
PGPASSWORD=password psql -U cobalt -h localhost -p 5501 < updates/080-ic-updates.sql
PGPASSWORD=password psql -U cobalt -h localhost -p 5501 < updates/081-ic-updates.sql
PGPASSWORD=password psql -U cobalt -h localhost -p 5501 < updates/082-ic-updates.sql
PGPASSWORD=password psql -U cobalt -h localhost -p 5501 < updates/083-ic-updates.sql
PGPASSWORD=password psql -U cobalt -h localhost -p 5501 < updates/084-ic-updates.sql
PGPASSWORD=password psql -U cobalt -h localhost -p 5501 < updates/085-ic-updates.sql
PGPASSWORD=password psql -U cobalt -h localhost -p 5501 < updates/086-ic-updates.sql
PGPASSWORD=password psql -U cobalt -h localhost -p 5501 < updates/087-ic-updates.sql
PGPASSWORD=password psql -U cobalt -h localhost -p 5501 < updates/088-messaging-confirmation.sql
PGPASSWORD=password psql -U cobalt -h localhost -p 5501 < updates/089-messaging-confirmation.sql
PGPASSWORD=password psql -U cobalt -h localhost -p 5501 < updates/090-ic-updates.sql
PGPASSWORD=password psql -U cobalt -h localhost -p 5501 < updates/091-messaging-confirmation.sql
PGPASSWORD=password psql -U cobalt -h localhost -p 5501 < updates/092-ic-updates.sql
PGPASSWORD=password psql -U cobalt -h localhost -p 5501 < updates/093-ic-updates.sql
PGPASSWORD=password psql -U cobalt -h localhost -p 5501 < updates/094-ic-updates.sql
PGPASSWORD=password psql -U cobalt -h localhost -p 5501 < updates/095-ic-updates.sql
PGPASSWORD=password psql -U cobalt -h localhost -p 5501 < updates/096-ic-updates.sql
PGPASSWORD=password psql -U cobalt -h localhost -p 5501 < updates/097-ic-updates.sql
PGPASSWORD=password psql -U cobalt -h localhost -p 5501 < updates/098-ic-updates.sql
PGPASSWORD=password psql -U cobalt -h localhost -p 5501 < updates/099-ic-updates.sql
PGPASSWORD=password psql -U cobalt -h localhost -p 5501 < updates/100-ic-updates.sql
PGPASSWORD=password psql -U cobalt -h localhost -p 5501 < updates/101-ic-updates.sql
PGPASSWORD=password psql -U cobalt -h localhost -p 5501 < updates/102-ic-updates.sql
PGPASSWORD=password psql -U cobalt -h localhost -p 5501 < updates/103-feature-visibility.sql
PGPASSWORD=password psql -U cobalt -h localhost -p 5501 < updates/104-ic-updates.sql
PGPASSWORD=password psql -U cobalt -h localhost -p 5501 < updates/105-ic-updates.sql
PGPASSWORD=password psql -U cobalt -h localhost -p 5501 < updates/106-ic-updates.sql
PGPASSWORD=password psql -U cobalt -h localhost -p 5501 < updates/107-ic-updates.sql
PGPASSWORD=password psql -U cobalt -h localhost -p 5501 < updates/108-ic-updates.sql
PGPASSWORD=password psql -U cobalt -h localhost -p 5501 < updates/109-ic-updates.sql
PGPASSWORD=password psql -U cobalt -h localhost -p 5501 < updates/110-interaction-scheduling-updates.sql
PGPASSWORD=password psql -U cobalt -h localhost -p 5501 < updates/111-ic-updates.sql
PGPASSWORD=password psql -U cobalt -h localhost -p 5501 < updates/112-group-session-updates.sql
PGPASSWORD=password psql -U cobalt -h localhost -p 5501 < updates/113-epic-fhir-caching.sql
PGPASSWORD=password psql -U cobalt -h localhost -p 5501 < updates/114-institution-resources.sql
PGPASSWORD=password psql -U cobalt -h localhost -p 5501 < updates/115-epic-fhir-enabled.sql
PGPASSWORD=password psql -U cobalt -h localhost -p 5501 < updates/116-faqs.sql
PGPASSWORD=password psql -U cobalt -h localhost -p 5501 < updates/117-fhir-institution-updates.sql
PGPASSWORD=password psql -U cobalt -h localhost -p 5501 < updates/118-featured-topic-centers.sql
PGPASSWORD=password psql -U cobalt -h localhost -p 5501 < updates/119-counseling-feature.sql
PGPASSWORD=password psql -U cobalt -h localhost -p 5501 < updates/120-hidden-ias.sql
PGPASSWORD=password psql -U cobalt -h localhost -p 5501 < updates/121-irg-images.sql
PGPASSWORD=password psql -U cobalt -h localhost -p 5501 < updates/122-institution-adjustments.sql
PGPASSWORD=password psql -U cobalt -h localhost -p 5501 < updates/123-institution-privacy-policy.sql
PGPASSWORD=password psql -U cobalt -h localhost -p 5501 < updates/124-group-session-location.sql
PGPASSWORD=password psql -U cobalt -h localhost -p 5501 < updates/125-admin-capabilities.sql
PGPASSWORD=password psql -U cobalt -h localhost -p 5501 < updates/126-study-support.sql
PGPASSWORD=password psql -U cobalt -h localhost -p 5501 < updates/127-check-in-status-group.sql
PGPASSWORD=password psql -U cobalt -h localhost -p 5501 < updates/128-topic-centers.sql
PGPASSWORD=password psql -U cobalt -h localhost -p 5501 < updates/129-beiwe.sql
PGPASSWORD=password psql -U cobalt -h localhost -p 5501 < updates/130-hidden-gscs.sql
PGPASSWORD=password psql -U cobalt -h localhost -p 5501 < updates/131-gsc-url-name.sql
PGPASSWORD=password psql -U cobalt -h localhost -p 5501 < updates/132-study-presigned-uploads.sql
PGPASSWORD=password psql -U cobalt -h localhost -p 5501 < updates/133-suds-thermometer.sql
PGPASSWORD=password psql -U cobalt -h localhost -p 5501 < updates/134-epic-cancelation-detection.sql
PGPASSWORD=password psql -U cobalt -h localhost -p 5501 < updates/135-google-bigquery.sql
PGPASSWORD=password psql -U cobalt -h localhost -p 5501 < updates/136-late-november.sql
PGPASSWORD=password psql -U cobalt -h localhost -p 5501 < updates/137-suds-thermometer.sql
PGPASSWORD=password psql -U cobalt -h localhost -p 5501 < updates/138-analytics.sql
PGPASSWORD=password psql -U cobalt -h localhost -p 5501 < updates/139-analytics.sql
PGPASSWORD=password psql -U cobalt -h localhost -p 5501 < updates/140-fcm.sql
PGPASSWORD=password psql -U cobalt -h localhost -p 5501 < updates/141-analytics.sql
PGPASSWORD=password psql -U cobalt -h localhost -p 5501 < updates/142-content-feedback.sql
PGPASSWORD=password psql -U cobalt -h localhost -p 5501 < updates/143-content-admin.sql
PGPASSWORD=password psql -U cobalt -h localhost -p 5501 < updates/144-filesize.sql
PGPASSWORD=password psql -U cobalt -h localhost -p 5501 < updates/145-content-sharing.sql
PGPASSWORD=password psql -U cobalt -h localhost -p 5501 < updates/146-content-views.sql
PGPASSWORD=password psql -U cobalt -h localhost -p 5501 < updates/147-video-time-seconds.sql
PGPASSWORD=password psql -U cobalt -h localhost -p 5501 < updates/148-study-url.sql
PGPASSWORD=password psql -U cobalt -h localhost -p 5501 < updates/149-microsoft-teams.sql
PGPASSWORD=password psql -U cobalt -h localhost -p 5501 < updates/150-tag-content.sql
PGPASSWORD=password psql -U cobalt -h localhost -p 5501 < updates/151-institution-secondary-topic-center.sql
PGPASSWORD=password psql -U cobalt -h localhost -p 5501 < updates/152-tableau-integration.sql
PGPASSWORD=password psql -U cobalt -h localhost -p 5501 < updates/153-screening-type.sql
PGPASSWORD=password psql -U cobalt -h localhost -p 5501 < updates/154-ic-updates.sql
PGPASSWORD=password psql -U cobalt -h localhost -p 5501 < updates/155-study-uploads.sql
PGPASSWORD=password psql -U cobalt -h localhost -p 5501 < updates/156-study-enhancements.sql
PGPASSWORD=password psql -U cobalt -h localhost -p 5501 < updates/157-study-push-notifications.sql
PGPASSWORD=password psql -U cobalt -h localhost -p 5501 < updates/158-ic-updates.sql
PGPASSWORD=password psql -U cobalt -h localhost -p 5501 < updates/159-ic-updates.sql
PGPASSWORD=password psql -U cobalt -h localhost -p 5501 < updates/160-study-reset.sql
PGPASSWORD=password psql -U cobalt -h localhost -p 5501 < updates/161-tableau.sql
PGPASSWORD=password psql -U cobalt -h localhost -p 5501 < updates/162-study-reporting.sql
PGPASSWORD=password psql -U cobalt -h localhost -p 5501 < updates/163-screening-session-index.sql
PGPASSWORD=password psql -U cobalt -h localhost -p 5501 < updates/164-study-reporting.sql
PGPASSWORD=password psql -U cobalt -h localhost -p 5501 < updates/165-pg14-last-updated-trigger.sql
PGPASSWORD=password psql -U cobalt -h localhost -p 5501 < updates/166-epic-department-synonyms.sql
PGPASSWORD=password psql -U cobalt -h localhost -p 5501 < updates/167-study-reporting.sql
PGPASSWORD=password psql -U cobalt -h localhost -p 5501 < updates/168-ic-updates.sql
PGPASSWORD=password psql -U cobalt -h localhost -p 5501 < updates/169-ic-updates-1.sql
PGPASSWORD=password psql -U cobalt -h localhost -p 5501 < updates/169-ic-updates-2.sql
PGPASSWORD=password psql -U cobalt -h localhost -p 5501 < updates/169-ic-updates-3.sql
PGPASSWORD=password psql -U cobalt -h localhost -p 5501 < updates/170-study-first-check-in-behavior.sql
PGPASSWORD=password psql -U cobalt -h localhost -p 5501 < updates/171-study-check-in-windows-fixed.sql
PGPASSWORD=password psql -U cobalt -h localhost -p 5501 < updates/172-unique-email-address.sql
PGPASSWORD=password psql -U cobalt -h localhost -p 5501 < updates/173-ic-department-scheduling-overrides.sql
PGPASSWORD=password psql -U cobalt -h localhost -p 5501 < updates/174-faq-enhancements.sql
PGPASSWORD=password psql -U cobalt -h localhost -p 5501 < updates/175-screening-session-constraints.sql
PGPASSWORD=password psql -U cobalt -h localhost -p 5501 < updates/176-darpa-notification-enhancements.sql
PGPASSWORD=password psql -U cobalt -h localhost -p 5501 < updates/177-epic-provider-blocks.sql
PGPASSWORD=password psql -U cobalt -h localhost -p 5501 < updates/178-order-reference-number.sql
PGPASSWORD=password psql -U cobalt -h localhost -p 5501 < updates/179-appointment-feedback-survey.sql
PGPASSWORD=password psql -U cobalt -h localhost -p 5501 < updates/180-study-audio-video-tracking.sql
PGPASSWORD=password psql -U cobalt -h localhost -p 5501 < updates/181-data-sync.sql
PGPASSWORD=password psql -U cobalt -h localhost -p 5501 < updates/183-local-only-foreign-data-wrapper.sql
PGPASSWORD=password psql -U cobalt -h localhost -p 5501 < updates/185-foreign-tables.sql
PGPASSWORD=password psql -U cobalt -h localhost -p 5501 < updates/186-remote-tracking-for-data-sync.sql
PGPASSWORD=password psql -U cobalt -h localhost -p 5501 < updates/187-content-spring-cleaning.sql
PGPASSWORD=password psql -U cobalt -h localhost -p 5501 < updates/188-data-sync.sql
PGPASSWORD=password psql -U cobalt -h localhost -p 5501 < updates/189-order-extra-demographics.sql
PGPASSWORD=password psql -U cobalt -h localhost -p 5501 < updates/190-resource-packet.sql
PGPASSWORD=password psql -U cobalt -h localhost -p 5501 < updates/190-analytics.sql
PGPASSWORD=password psql -U cobalt -h localhost -p 5501 < updates/191-analytics.sql
PGPASSWORD=password psql -U cobalt -h localhost -p 5501 < updates/192-geo-enabled-flag.sql
PGPASSWORD=password psql -U cobalt -h localhost -p 5501 < updates/193-analytics.sql
PGPASSWORD=password psql -U cobalt -h localhost -p 5501 < updates/194-ic-data-driven-order-assignment.sql
PGPASSWORD=password psql -U cobalt -h localhost -p 5501 < updates/195-analytics-additional-events.sql
PGPASSWORD=password psql -U cobalt -h localhost -p 5501 < updates/196-swap-patient-order-view.sql
PGPASSWORD=password psql -U cobalt -h localhost -p 5501 < updates/197-file-upload-partial-index.sql
PGPASSWORD=password psql -U cobalt -h localhost -p 5501 < updates/198-data-sync.sql
PGPASSWORD=password psql -U cobalt -h localhost -p 5501 < updates/199-pages.sql
PGPASSWORD=password psql -U cobalt -h localhost -p 5501 < updates/199-message-status-sending.sql
PGPASSWORD=password psql -U cobalt -h localhost -p 5501 < updates/200-self-referred-patient-orders.sql
PGPASSWORD=password psql -U cobalt -h localhost -p 5501 < updates/201-account-source-messages.sql
PGPASSWORD=password psql -U cobalt -h localhost -p 5501 < updates/202-ic-config.sql
PGPASSWORD=password psql -U cobalt -h localhost -p 5501 < updates/203-ic-safety-planning-report.sql
PGPASSWORD=password psql -U cobalt -h localhost -p 5501 < updates/204-implicit-anon-accounts.sql
PGPASSWORD=password psql -U cobalt -h localhost -p 5501 < updates/205-page-tag.sql
PGPASSWORD=password psql -U cobalt -h localhost -p 5501 < updates/206-ic-march-2025-enhancements.sql
PGPASSWORD=password psql -U cobalt -h localhost -p 5501 < updates/207-ic-patient-order-view-next-contact-fix.sql
PGPASSWORD=password psql -U cobalt -h localhost -p 5501 < updates/208-ic-institution-overrides.sql
PGPASSWORD=password psql -U cobalt -h localhost -p 5501 < updates/209-support-banner.sql
PGPASSWORD=password psql -U cobalt -h localhost -p 5501 < updates/210-page-migration.sql
PGPASSWORD=password psql -U cobalt -h localhost -p 5501 < updates/211-provider-triage-recommended-feature-overrides.sql
PGPASSWORD=password psql -U cobalt -h localhost -p 5501 < updates/212-short-urls.sql
PGPASSWORD=password psql -U cobalt -h localhost -p 5501 < updates/213-more-provider-triage-recommended-feature-overrides.sql
PGPASSWORD=password psql -U cobalt -h localhost -p 5501 < updates/214-ic-self-referral-overrides.sql
PGPASSWORD=password psql -U cobalt -h localhost -p 5501 < updates/215-page-group.sql
PGPASSWORD=password psql -U cobalt -h localhost -p 5501 < updates/216-courses.sql
PGPASSWORD=password psql -U cobalt -h localhost -p 5501 < updates/217-institution-customizations.sql
PGPASSWORD=password psql -U cobalt -h localhost -p 5501 < updates/218-courses-homepage.sql
PGPASSWORD=password psql -U cobalt -h localhost -p 5501 < updates/219-courses-complete-flag.sql
PGPASSWORD=password psql -U cobalt -h localhost -p 5501 < updates/220-course-unit-optional.sql
PGPASSWORD=password psql -U cobalt -h localhost -p 5501 < updates/221-twilio-messaging-service.sql
PGPASSWORD=password psql -U cobalt -h localhost -p 5501 < updates/222-anonymous-implicit-controls.sql
PGPASSWORD=password psql -U cobalt -h localhost -p 5501 < updates/223-patient-order-view-recent-order.sql
PGPASSWORD=password psql -U cobalt -h localhost -p 5501 < updates/224-patient-order-view-perf.sql
PGPASSWORD=password psql -U cobalt -h localhost -p 5501 < updates/225-cron.sql
PGPASSWORD=password psql -U cobalt -h localhost -p 5501 < updates/226-screening-flow-version-account-source.sql
PGPASSWORD=password psql -U cobalt -h localhost -p 5501 < updates/227-patient-order-study.sql
PGPASSWORD=password psql -U cobalt -h localhost -p 5501 < updates/228-patient-order-view-perf.sql
PGPASSWORD=password psql -U cobalt -h localhost -p 5501 < updates/229-courses-people-puzzle.sql
PGPASSWORD=password psql -U cobalt -h localhost -p 5501 < updates/230-institution-about.sql
<<<<<<< HEAD
PGPASSWORD=password psql -U cobalt -h localhost -p 5501 < updates/231-data-driven-reports.sql
=======
PGPASSWORD=password psql -U cobalt -h localhost -p 5501 < updates/231-new-epic-appointment-filter.sql
>>>>>>> c95fb1d8

if [ -f "initial/bootstrap.sql" ]; then
  echo "Loading bootstrap data..."
  PGPASSWORD=password psql -U cobalt -h localhost -p 5501 < initial/bootstrap.sql
fi<|MERGE_RESOLUTION|>--- conflicted
+++ resolved
@@ -237,11 +237,8 @@
 PGPASSWORD=password psql -U cobalt -h localhost -p 5501 < updates/228-patient-order-view-perf.sql
 PGPASSWORD=password psql -U cobalt -h localhost -p 5501 < updates/229-courses-people-puzzle.sql
 PGPASSWORD=password psql -U cobalt -h localhost -p 5501 < updates/230-institution-about.sql
-<<<<<<< HEAD
-PGPASSWORD=password psql -U cobalt -h localhost -p 5501 < updates/231-data-driven-reports.sql
-=======
 PGPASSWORD=password psql -U cobalt -h localhost -p 5501 < updates/231-new-epic-appointment-filter.sql
->>>>>>> c95fb1d8
+PGPASSWORD=password psql -U cobalt -h localhost -p 5501 < updates/232-data-driven-reports.sql
 
 if [ -f "initial/bootstrap.sql" ]; then
   echo "Loading bootstrap data..."
