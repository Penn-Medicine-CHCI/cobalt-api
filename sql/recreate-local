#!/bin/sh

PGPASSWORD=password psql -U postgres -h localhost -p 5501 < initial/recreate.sql
PGPASSWORD=password psql -U cobalt -h localhost -p 5501 < initial/install-versioning.sql
PGPASSWORD=password psql -U cobalt -h localhost -p 5501 < initial/000-base-creates.sql
PGPASSWORD=password psql -U cobalt -h localhost -p 5501 < initial/001-initial-inserts.sql
PGPASSWORD=password psql -U cobalt -h localhost -p 5501 < updates/002-click-tracking.sql
PGPASSWORD=password psql -U cobalt -h localhost -p 5501 < updates/003-session-expiration.sql
PGPASSWORD=password psql -U cobalt -h localhost -p 5501 < updates/004-activity-tracking.sql
PGPASSWORD=password psql -U cobalt -h localhost -p 5501 < updates/005-interaction.sql
PGPASSWORD=password psql -U cobalt -h localhost -p 5501 < updates/006-scheduled-messages.sql
PGPASSWORD=password psql -U cobalt -h localhost -p 5501 < updates/007-way2health.sql
PGPASSWORD=password psql -U cobalt -h localhost -p 5501 < updates/008-interaction-identifier.sql
PGPASSWORD=password psql -U cobalt -h localhost -p 5501 < updates/009-chaplain-rename.sql
PGPASSWORD=password psql -U cobalt -h localhost -p 5501 < updates/010-crisis-interaction-metadata.sql
PGPASSWORD=password psql -U cobalt -h localhost -p 5501 < updates/011-provider-specialties.sql
PGPASSWORD=password psql -U cobalt -h localhost -p 5501 < updates/012-fingerprinting.sql
PGPASSWORD=password psql -U cobalt -h localhost -p 5501 < updates/013-native-scheduling.sql
PGPASSWORD=password psql -U cobalt -h localhost -p 5501 < updates/014-provider-bio.sql
PGPASSWORD=password psql -U cobalt -h localhost -p 5501 < updates/015-appointment-update.sql
PGPASSWORD=password psql -U cobalt -h localhost -p 5501 < updates/016-account-role-request.sql
PGPASSWORD=password psql -U cobalt -h localhost -p 5501 < updates/016-local-only-account-role-request.sql
PGPASSWORD=password psql -U cobalt -h localhost -p 5501 < updates/017-account-session-for-intake.sql
PGPASSWORD=password psql -U cobalt -h localhost -p 5501 < updates/018-provider-active-flag.sql
PGPASSWORD=password psql -U cobalt -h localhost -p 5501 < updates/019-provider-find-indexing.sql
PGPASSWORD=password psql -U cobalt -h localhost -p 5501 < updates/020-interaction-generalization.sql
PGPASSWORD=password psql -U cobalt -h localhost -p 5501 < updates/021-screening.sql
PGPASSWORD=password psql -U cobalt -h localhost -p 5501 < updates/022-provider-availability-history.sql
PGPASSWORD=password psql -U cobalt -h localhost -p 5501 < updates/023-institution-account-creation.sql
PGPASSWORD=password psql -U cobalt -h localhost -p 5501 < updates/024-account-email-verification.sql
PGPASSWORD=password psql -U cobalt -h localhost -p 5501 < updates/025-provider-scheduling-lead-time.sql
PGPASSWORD=password psql -U cobalt -h localhost -p 5501 < updates/026-screening-skip.sql
PGPASSWORD=password psql -U cobalt -h localhost -p 5501 < updates/027-capitalization-updates.sql
PGPASSWORD=password psql -U cobalt -h localhost -p 5501 < updates/028-institution-support-email.sql
PGPASSWORD=password psql -U cobalt -h localhost -p 5501 < updates/029-group-session-search.sql
PGPASSWORD=password psql -U cobalt -h localhost -p 5501 < updates/030-group-sessions-screening.sql
PGPASSWORD=password psql -U cobalt -h localhost -p 5501 < updates/031-group-session-request-updates.sql
PGPASSWORD=password psql -U cobalt -h localhost -p 5501 < updates/032-institution-updates.sql
PGPASSWORD=password psql -U cobalt -h localhost -p 5501 < updates/033-mbi-screening-type.sql
PGPASSWORD=password psql -U cobalt -h localhost -p 5501 < updates/034-screening-scoring.sql
PGPASSWORD=password psql -U cobalt -h localhost -p 5501 < updates/035-cfa-rename.sql
PGPASSWORD=password psql -U cobalt -h localhost -p 5501 < updates/036-ga4-measurement.sql
PGPASSWORD=password psql -U cobalt -h localhost -p 5501 < updates/037-app-content-type.sql
PGPASSWORD=password psql -U cobalt -h localhost -p 5501 < updates/038-institution-account-source.sql
PGPASSWORD=password psql -U cobalt -h localhost -p 5501 < updates/039-topic-centers.sql
PGPASSWORD=password psql -U cobalt -h localhost -p 5501 < updates/040-content-search.sql
PGPASSWORD=password psql -U cobalt -h localhost -p 5501 < updates/041-screening-enhancements.sql
PGPASSWORD=password psql -U cobalt -h localhost -p 5501 < updates/042-epic-mychart-refactor.sql
PGPASSWORD=password psql -U cobalt -h localhost -p 5501 < updates/043-mychart-aud.sql
PGPASSWORD=password psql -U cobalt -h localhost -p 5501 < updates/044-epic-backend-creds.sql
<<<<<<< HEAD
PGPASSWORD=password psql -U cobalt -h localhost -p 5501 < updates/045-tagging.sql
=======
PGPASSWORD=password psql -U cobalt -h localhost -p 5501 < updates/045-consent-form-rejected.sql
>>>>>>> 16ff80d5

if [ -f "initial/bootstrap.sql" ]; then
  echo "Loading bootstrap data..."
  PGPASSWORD=password psql -U cobalt -h localhost -p 5501 < initial/bootstrap.sql
fi<|MERGE_RESOLUTION|>--- conflicted
+++ resolved
@@ -48,11 +48,8 @@
 PGPASSWORD=password psql -U cobalt -h localhost -p 5501 < updates/042-epic-mychart-refactor.sql
 PGPASSWORD=password psql -U cobalt -h localhost -p 5501 < updates/043-mychart-aud.sql
 PGPASSWORD=password psql -U cobalt -h localhost -p 5501 < updates/044-epic-backend-creds.sql
-<<<<<<< HEAD
-PGPASSWORD=password psql -U cobalt -h localhost -p 5501 < updates/045-tagging.sql
-=======
 PGPASSWORD=password psql -U cobalt -h localhost -p 5501 < updates/045-consent-form-rejected.sql
->>>>>>> 16ff80d5
+PGPASSWORD=password psql -U cobalt -h localhost -p 5501 < updates/046-tagging.sql
 
 if [ -f "initial/bootstrap.sql" ]; then
   echo "Loading bootstrap data..."
