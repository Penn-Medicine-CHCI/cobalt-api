--- conflicted
+++ resolved
@@ -132,11 +132,8 @@
 PGPASSWORD=password psql -U cobalt -h localhost -p 5501 < updates/126-study-support.sql
 PGPASSWORD=password psql -U cobalt -h localhost -p 5501 < updates/127-check-in-status-group.sql
 PGPASSWORD=password psql -U cobalt -h localhost -p 5501 < updates/128-topic-centers.sql
-<<<<<<< HEAD
-PGPASSWORD=password psql -U cobalt -h localhost -p 5501 < updates/129-content-admin.sql
-=======
 PGPASSWORD=password psql -U cobalt -h localhost -p 5501 < updates/129-beiwe.sql
->>>>>>> fc30da75
+PGPASSWORD=password psql -U cobalt -h localhost -p 5501 < updates/130-content-admin.sql
 
 if [ -f "initial/bootstrap.sql" ]; then
   echo "Loading bootstrap data..."
