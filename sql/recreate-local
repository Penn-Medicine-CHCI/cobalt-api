#!/bin/sh

PGPASSWORD=password psql -U postgres -h localhost -p 5501 < initial/recreate.sql
PGPASSWORD=password psql -U cobalt -h localhost -p 5501 < initial/install-versioning.sql
PGPASSWORD=password psql -U cobalt -h localhost -p 5501 < initial/000-base-creates.sql
PGPASSWORD=password psql -U cobalt -h localhost -p 5501 < initial/001-initial-inserts.sql
PGPASSWORD=password psql -U cobalt -h localhost -p 5501 < updates/002-click-tracking.sql
PGPASSWORD=password psql -U cobalt -h localhost -p 5501 < updates/003-session-expiration.sql
PGPASSWORD=password psql -U cobalt -h localhost -p 5501 < updates/004-activity-tracking.sql
PGPASSWORD=password psql -U cobalt -h localhost -p 5501 < updates/005-interaction.sql
PGPASSWORD=password psql -U cobalt -h localhost -p 5501 < updates/006-scheduled-messages.sql
PGPASSWORD=password psql -U cobalt -h localhost -p 5501 < updates/007-way2health.sql
PGPASSWORD=password psql -U cobalt -h localhost -p 5501 < updates/008-interaction-identifier.sql
PGPASSWORD=password psql -U cobalt -h localhost -p 5501 < updates/009-chaplain-rename.sql
PGPASSWORD=password psql -U cobalt -h localhost -p 5501 < updates/010-crisis-interaction-metadata.sql
PGPASSWORD=password psql -U cobalt -h localhost -p 5501 < updates/011-provider-specialties.sql
PGPASSWORD=password psql -U cobalt -h localhost -p 5501 < updates/012-fingerprinting.sql
PGPASSWORD=password psql -U cobalt -h localhost -p 5501 < updates/013-native-scheduling.sql
PGPASSWORD=password psql -U cobalt -h localhost -p 5501 < updates/014-provider-bio.sql
PGPASSWORD=password psql -U cobalt -h localhost -p 5501 < updates/015-appointment-update.sql
PGPASSWORD=password psql -U cobalt -h localhost -p 5501 < updates/016-account-role-request.sql
PGPASSWORD=password psql -U cobalt -h localhost -p 5501 < updates/016-local-only-account-role-request.sql
PGPASSWORD=password psql -U cobalt -h localhost -p 5501 < updates/017-account-session-for-intake.sql
PGPASSWORD=password psql -U cobalt -h localhost -p 5501 < updates/018-provider-active-flag.sql
PGPASSWORD=password psql -U cobalt -h localhost -p 5501 < updates/019-provider-find-indexing.sql
PGPASSWORD=password psql -U cobalt -h localhost -p 5501 < updates/020-interaction-generalization.sql
PGPASSWORD=password psql -U cobalt -h localhost -p 5501 < updates/021-screening.sql
PGPASSWORD=password psql -U cobalt -h localhost -p 5501 < updates/022-provider-availability-history.sql
PGPASSWORD=password psql -U cobalt -h localhost -p 5501 < updates/023-institution-account-creation.sql
PGPASSWORD=password psql -U cobalt -h localhost -p 5501 < updates/024-account-email-verification.sql
PGPASSWORD=password psql -U cobalt -h localhost -p 5501 < updates/025-provider-scheduling-lead-time.sql
PGPASSWORD=password psql -U cobalt -h localhost -p 5501 < updates/026-screening-skip.sql
PGPASSWORD=password psql -U cobalt -h localhost -p 5501 < updates/027-capitalization-updates.sql
PGPASSWORD=password psql -U cobalt -h localhost -p 5501 < updates/028-institution-support-email.sql
PGPASSWORD=password psql -U cobalt -h localhost -p 5501 < updates/029-group-session-search.sql
PGPASSWORD=password psql -U cobalt -h localhost -p 5501 < updates/030-group-sessions-screening.sql
PGPASSWORD=password psql -U cobalt -h localhost -p 5501 < updates/031-group-session-request-updates.sql
PGPASSWORD=password psql -U cobalt -h localhost -p 5501 < updates/032-institution-updates.sql
PGPASSWORD=password psql -U cobalt -h localhost -p 5501 < updates/033-mbi-screening-type.sql
PGPASSWORD=password psql -U cobalt -h localhost -p 5501 < updates/034-screening-scoring.sql
PGPASSWORD=password psql -U cobalt -h localhost -p 5501 < updates/035-cfa-rename.sql
PGPASSWORD=password psql -U cobalt -h localhost -p 5501 < updates/036-ga4-measurement.sql
PGPASSWORD=password psql -U cobalt -h localhost -p 5501 < updates/037-app-content-type.sql
PGPASSWORD=password psql -U cobalt -h localhost -p 5501 < updates/038-institution-account-source.sql
PGPASSWORD=password psql -U cobalt -h localhost -p 5501 < updates/039-topic-centers.sql
PGPASSWORD=password psql -U cobalt -h localhost -p 5501 < updates/040-content-search.sql
PGPASSWORD=password psql -U cobalt -h localhost -p 5501 < updates/041-screening-enhancements.sql
PGPASSWORD=password psql -U cobalt -h localhost -p 5501 < updates/042-epic-mychart-refactor.sql
PGPASSWORD=password psql -U cobalt -h localhost -p 5501 < updates/043-mychart-aud.sql
PGPASSWORD=password psql -U cobalt -h localhost -p 5501 < updates/044-epic-backend-creds.sql
PGPASSWORD=password psql -U cobalt -h localhost -p 5501 < updates/045-consent-form-rejected.sql
PGPASSWORD=password psql -U cobalt -h localhost -p 5501 < updates/046-tagging.sql
PGPASSWORD=password psql -U cobalt -h localhost -p 5501 < updates/047-user-submitted-flags.sql
PGPASSWORD=password psql -U cobalt -h localhost -p 5501 < updates/048-microsoft.sql
PGPASSWORD=password psql -U cobalt -h localhost -p 5501 < updates/049-tag-group-display-order.sql
PGPASSWORD=password psql -U cobalt -h localhost -p 5501 < updates/050-group-requests.sql
PGPASSWORD=password psql -U cobalt -h localhost -p 5501 < updates/051-institution-recommended-content.sql
PGPASSWORD=password psql -U cobalt -h localhost -p 5501 < updates/052-reporting.sql
PGPASSWORD=password psql -U cobalt -h localhost -p 5501 < updates/053-institution-blurb.sql
PGPASSWORD=password psql -U cobalt -h localhost -p 5501 < updates/054-normalize-email-addresses.sql
PGPASSWORD=password psql -U cobalt -h localhost -p 5501 < updates/055-institution-team-member-subtitle.sql
PGPASSWORD=password psql -U cobalt -h localhost -p 5501 < updates/056-group-session-requests-disable.sql
PGPASSWORD=password psql -U cobalt -h localhost -p 5501 < updates/057-patient-order.sql
PGPASSWORD=password psql -U cobalt -h localhost -p 5501 < updates/058-patient-order-updates.sql
PGPASSWORD=password psql -U cobalt -h localhost -p 5501 < updates/059-group-session-reminders.sql
PGPASSWORD=password psql -U cobalt -h localhost -p 5501 < updates/060-group-session-target-email.sql
PGPASSWORD=password psql -U cobalt -h localhost -p 5501 < updates/061-group-session-reminder-time-1.sql
PGPASSWORD=password psql -U cobalt -h localhost -p 5501 < updates/061-group-session-reminder-time-2.sql
PGPASSWORD=password psql -U cobalt -h localhost -p 5501 < updates/062-patient-order-scheduled-messages.sql
PGPASSWORD=password psql -U cobalt -h localhost -p 5501 < updates/063-patient-order-screening-session.sql
PGPASSWORD=password psql -U cobalt -h localhost -p 5501 < updates/064-patient-order-opioid.sql
PGPASSWORD=password psql -U cobalt -h localhost -p 5501 < updates/065-patient-order-profile-fields.sql
PGPASSWORD=password psql -U cobalt -h localhost -p 5501 < updates/066-patient-order-search.sql
PGPASSWORD=password psql -U cobalt -h localhost -p 5501 < updates/067-homepage-redesign.sql
PGPASSWORD=password psql -U cobalt -h localhost -p 5501 < updates/068-patient-order-additions.sql
PGPASSWORD=password psql -U cobalt -h localhost -p 5501 < updates/069-homepage-redesign-tweaks.sql
PGPASSWORD=password psql -U cobalt -h localhost -p 5501 < updates/070-institution-location-display-order.sql
PGPASSWORD=password psql -U cobalt -h localhost -p 5501 < updates/071-coaching-rename.sql
PGPASSWORD=password psql -U cobalt -h localhost -p 5501 < updates/072-ic-updates.sql
PGPASSWORD=password psql -U cobalt -h localhost -p 5501 < updates/073-ic-updates.sql
PGPASSWORD=password psql -U cobalt -h localhost -p 5501 < updates/074-alerts.sql
PGPASSWORD=password psql -U cobalt -h localhost -p 5501 < updates/075-provider-description.sql
PGPASSWORD=password psql -U cobalt -h localhost -p 5501 < updates/076-ic-updates.sql
PGPASSWORD=password psql -U cobalt -h localhost -p 5501 < updates/077-ic-updates.sql
PGPASSWORD=password psql -U cobalt -h localhost -p 5501 < updates/078-ic-updates.sql
PGPASSWORD=password psql -U cobalt -h localhost -p 5501 < updates/079-ic-updates.sql
PGPASSWORD=password psql -U cobalt -h localhost -p 5501 < updates/080-ic-updates.sql
PGPASSWORD=password psql -U cobalt -h localhost -p 5501 < updates/081-ic-updates.sql
PGPASSWORD=password psql -U cobalt -h localhost -p 5501 < updates/082-ic-updates.sql
PGPASSWORD=password psql -U cobalt -h localhost -p 5501 < updates/083-ic-updates.sql
PGPASSWORD=password psql -U cobalt -h localhost -p 5501 < updates/084-ic-updates.sql
PGPASSWORD=password psql -U cobalt -h localhost -p 5501 < updates/085-ic-updates.sql
PGPASSWORD=password psql -U cobalt -h localhost -p 5501 < updates/086-ic-updates.sql
PGPASSWORD=password psql -U cobalt -h localhost -p 5501 < updates/087-ic-updates.sql
PGPASSWORD=password psql -U cobalt -h localhost -p 5501 < updates/088-messaging-confirmation.sql
PGPASSWORD=password psql -U cobalt -h localhost -p 5501 < updates/089-messaging-confirmation.sql
PGPASSWORD=password psql -U cobalt -h localhost -p 5501 < updates/090-ic-updates.sql
PGPASSWORD=password psql -U cobalt -h localhost -p 5501 < updates/091-messaging-confirmation.sql
PGPASSWORD=password psql -U cobalt -h localhost -p 5501 < updates/092-ic-updates.sql
PGPASSWORD=password psql -U cobalt -h localhost -p 5501 < updates/093-ic-updates.sql
PGPASSWORD=password psql -U cobalt -h localhost -p 5501 < updates/094-ic-updates.sql
PGPASSWORD=password psql -U cobalt -h localhost -p 5501 < updates/095-ic-updates.sql
PGPASSWORD=password psql -U cobalt -h localhost -p 5501 < updates/096-ic-updates.sql
PGPASSWORD=password psql -U cobalt -h localhost -p 5501 < updates/097-ic-updates.sql
PGPASSWORD=password psql -U cobalt -h localhost -p 5501 < updates/098-ic-updates.sql
PGPASSWORD=password psql -U cobalt -h localhost -p 5501 < updates/099-ic-updates.sql
PGPASSWORD=password psql -U cobalt -h localhost -p 5501 < updates/100-ic-updates.sql
PGPASSWORD=password psql -U cobalt -h localhost -p 5501 < updates/101-ic-updates.sql
PGPASSWORD=password psql -U cobalt -h localhost -p 5501 < updates/102-ic-updates.sql
PGPASSWORD=password psql -U cobalt -h localhost -p 5501 < updates/103-feature-visibility.sql
PGPASSWORD=password psql -U cobalt -h localhost -p 5501 < updates/104-ic-updates.sql
PGPASSWORD=password psql -U cobalt -h localhost -p 5501 < updates/105-ic-updates.sql
PGPASSWORD=password psql -U cobalt -h localhost -p 5501 < updates/106-ic-updates.sql
PGPASSWORD=password psql -U cobalt -h localhost -p 5501 < updates/107-ic-updates.sql
PGPASSWORD=password psql -U cobalt -h localhost -p 5501 < updates/108-ic-updates.sql
PGPASSWORD=password psql -U cobalt -h localhost -p 5501 < updates/109-ic-updates.sql
PGPASSWORD=password psql -U cobalt -h localhost -p 5501 < updates/110-interaction-scheduling-updates.sql
PGPASSWORD=password psql -U cobalt -h localhost -p 5501 < updates/111-ic-updates.sql
PGPASSWORD=password psql -U cobalt -h localhost -p 5501 < updates/112-group-session-updates.sql
PGPASSWORD=password psql -U cobalt -h localhost -p 5501 < updates/113-epic-fhir-caching.sql
PGPASSWORD=password psql -U cobalt -h localhost -p 5501 < updates/114-institution-resources.sql
PGPASSWORD=password psql -U cobalt -h localhost -p 5501 < updates/115-epic-fhir-enabled.sql
PGPASSWORD=password psql -U cobalt -h localhost -p 5501 < updates/116-faqs.sql
PGPASSWORD=password psql -U cobalt -h localhost -p 5501 < updates/117-fhir-institution-updates.sql
PGPASSWORD=password psql -U cobalt -h localhost -p 5501 < updates/118-featured-topic-centers.sql
PGPASSWORD=password psql -U cobalt -h localhost -p 5501 < updates/119-counseling-feature.sql
PGPASSWORD=password psql -U cobalt -h localhost -p 5501 < updates/120-hidden-ias.sql
PGPASSWORD=password psql -U cobalt -h localhost -p 5501 < updates/121-irg-images.sql
PGPASSWORD=password psql -U cobalt -h localhost -p 5501 < updates/122-institution-adjustments.sql
PGPASSWORD=password psql -U cobalt -h localhost -p 5501 < updates/123-institution-privacy-policy.sql
PGPASSWORD=password psql -U cobalt -h localhost -p 5501 < updates/124-group-session-location.sql
PGPASSWORD=password psql -U cobalt -h localhost -p 5501 < updates/125-admin-capabilities.sql
PGPASSWORD=password psql -U cobalt -h localhost -p 5501 < updates/126-study-support.sql
PGPASSWORD=password psql -U cobalt -h localhost -p 5501 < updates/127-check-in-status-group.sql
PGPASSWORD=password psql -U cobalt -h localhost -p 5501 < updates/128-topic-centers.sql
PGPASSWORD=password psql -U cobalt -h localhost -p 5501 < updates/129-beiwe.sql
PGPASSWORD=password psql -U cobalt -h localhost -p 5501 < updates/130-hidden-gscs.sql
PGPASSWORD=password psql -U cobalt -h localhost -p 5501 < updates/131-gsc-url-name.sql
PGPASSWORD=password psql -U cobalt -h localhost -p 5501 < updates/132-study-presigned-uploads.sql
PGPASSWORD=password psql -U cobalt -h localhost -p 5501 < updates/133-suds-thermometer.sql
PGPASSWORD=password psql -U cobalt -h localhost -p 5501 < updates/134-epic-cancelation-detection.sql
PGPASSWORD=password psql -U cobalt -h localhost -p 5501 < updates/135-google-bigquery.sql
PGPASSWORD=password psql -U cobalt -h localhost -p 5501 < updates/136-late-november.sql
PGPASSWORD=password psql -U cobalt -h localhost -p 5501 < updates/137-suds-thermometer.sql
PGPASSWORD=password psql -U cobalt -h localhost -p 5501 < updates/138-analytics.sql
PGPASSWORD=password psql -U cobalt -h localhost -p 5501 < updates/139-analytics.sql
PGPASSWORD=password psql -U cobalt -h localhost -p 5501 < updates/140-fcm.sql
PGPASSWORD=password psql -U cobalt -h localhost -p 5501 < updates/141-analytics.sql
PGPASSWORD=password psql -U cobalt -h localhost -p 5501 < updates/142-content-feedback.sql
PGPASSWORD=password psql -U cobalt -h localhost -p 5501 < updates/143-content-admin.sql
PGPASSWORD=password psql -U cobalt -h localhost -p 5501 < updates/144-filesize.sql
PGPASSWORD=password psql -U cobalt -h localhost -p 5501 < updates/145-content-sharing.sql
PGPASSWORD=password psql -U cobalt -h localhost -p 5501 < updates/146-content-views.sql
PGPASSWORD=password psql -U cobalt -h localhost -p 5501 < updates/147-video-time-seconds.sql
PGPASSWORD=password psql -U cobalt -h localhost -p 5501 < updates/148-study-url.sql
PGPASSWORD=password psql -U cobalt -h localhost -p 5501 < updates/149-microsoft-teams.sql
PGPASSWORD=password psql -U cobalt -h localhost -p 5501 < updates/150-tag-content.sql
PGPASSWORD=password psql -U cobalt -h localhost -p 5501 < updates/151-institution-secondary-topic-center.sql
PGPASSWORD=password psql -U cobalt -h localhost -p 5501 < updates/152-tableau-integration.sql
PGPASSWORD=password psql -U cobalt -h localhost -p 5501 < updates/153-screening-type.sql
PGPASSWORD=password psql -U cobalt -h localhost -p 5501 < updates/154-ic-updates.sql
PGPASSWORD=password psql -U cobalt -h localhost -p 5501 < updates/155-study-uploads.sql
PGPASSWORD=password psql -U cobalt -h localhost -p 5501 < updates/156-study-enhancements.sql
PGPASSWORD=password psql -U cobalt -h localhost -p 5501 < updates/157-study-push-notifications.sql
PGPASSWORD=password psql -U cobalt -h localhost -p 5501 < updates/158-ic-updates.sql
PGPASSWORD=password psql -U cobalt -h localhost -p 5501 < updates/159-ic-updates.sql
PGPASSWORD=password psql -U cobalt -h localhost -p 5501 < updates/160-study-reset.sql
PGPASSWORD=password psql -U cobalt -h localhost -p 5501 < updates/161-tableau.sql
PGPASSWORD=password psql -U cobalt -h localhost -p 5501 < updates/162-study-reporting.sql
PGPASSWORD=password psql -U cobalt -h localhost -p 5501 < updates/163-screening-session-index.sql
PGPASSWORD=password psql -U cobalt -h localhost -p 5501 < updates/164-study-reporting.sql
PGPASSWORD=password psql -U cobalt -h localhost -p 5501 < updates/165-pg14-last-updated-trigger.sql
PGPASSWORD=password psql -U cobalt -h localhost -p 5501 < updates/166-epic-department-synonyms.sql
PGPASSWORD=password psql -U cobalt -h localhost -p 5501 < updates/167-study-reporting.sql
PGPASSWORD=password psql -U cobalt -h localhost -p 5501 < updates/168-ic-updates.sql
PGPASSWORD=password psql -U cobalt -h localhost -p 5501 < updates/169-ic-updates-1.sql
PGPASSWORD=password psql -U cobalt -h localhost -p 5501 < updates/169-ic-updates-2.sql
PGPASSWORD=password psql -U cobalt -h localhost -p 5501 < updates/169-ic-updates-3.sql
PGPASSWORD=password psql -U cobalt -h localhost -p 5501 < updates/170-study-first-check-in-behavior.sql
PGPASSWORD=password psql -U cobalt -h localhost -p 5501 < updates/171-study-check-in-windows-fixed.sql
PGPASSWORD=password psql -U cobalt -h localhost -p 5501 < updates/172-unique-email-address.sql
PGPASSWORD=password psql -U cobalt -h localhost -p 5501 < updates/173-ic-department-scheduling-overrides.sql
PGPASSWORD=password psql -U cobalt -h localhost -p 5501 < updates/174-faq-enhancements.sql
PGPASSWORD=password psql -U cobalt -h localhost -p 5501 < updates/175-screening-session-constraints.sql
PGPASSWORD=password psql -U cobalt -h localhost -p 5501 < updates/176-darpa-notification-enhancements.sql
PGPASSWORD=password psql -U cobalt -h localhost -p 5501 < updates/177-epic-provider-blocks.sql
PGPASSWORD=password psql -U cobalt -h localhost -p 5501 < updates/178-order-reference-number.sql
PGPASSWORD=password psql -U cobalt -h localhost -p 5501 < updates/179-appointment-feedback-survey.sql
PGPASSWORD=password psql -U cobalt -h localhost -p 5501 < updates/180-study-audio-video-tracking.sql
PGPASSWORD=password psql -U cobalt -h localhost -p 5501 < updates/181-data-sync.sql
PGPASSWORD=password psql -U cobalt -h localhost -p 5501 < updates/183-local-only-foreign-data-wrapper.sql
PGPASSWORD=password psql -U cobalt -h localhost -p 5501 < updates/185-foreign-tables.sql
PGPASSWORD=password psql -U cobalt -h localhost -p 5501 < updates/186-remote-tracking-for-data-sync.sql
PGPASSWORD=password psql -U cobalt -h localhost -p 5501 < updates/187-content-spring-cleaning.sql
PGPASSWORD=password psql -U cobalt -h localhost -p 5501 < updates/188-data-sync.sql
PGPASSWORD=password psql -U cobalt -h localhost -p 5501 < updates/189-order-extra-demographics.sql
PGPASSWORD=password psql -U cobalt -h localhost -p 5501 < updates/190-resource-packet.sql
PGPASSWORD=password psql -U cobalt -h localhost -p 5501 < updates/190-analytics.sql
PGPASSWORD=password psql -U cobalt -h localhost -p 5501 < updates/191-analytics.sql
PGPASSWORD=password psql -U cobalt -h localhost -p 5501 < updates/192-geo-enabled-flag.sql
PGPASSWORD=password psql -U cobalt -h localhost -p 5501 < updates/193-analytics.sql
PGPASSWORD=password psql -U cobalt -h localhost -p 5501 < updates/194-ic-data-driven-order-assignment.sql
PGPASSWORD=password psql -U cobalt -h localhost -p 5501 < updates/195-analytics-additional-events.sql
PGPASSWORD=password psql -U cobalt -h localhost -p 5501 < updates/196-swap-patient-order-view.sql
PGPASSWORD=password psql -U cobalt -h localhost -p 5501 < updates/197-file-upload-partial-index.sql
PGPASSWORD=password psql -U cobalt -h localhost -p 5501 < updates/198-data-sync.sql
PGPASSWORD=password psql -U cobalt -h localhost -p 5501 < updates/199-pages.sql
PGPASSWORD=password psql -U cobalt -h localhost -p 5501 < updates/199-message-status-sending.sql
PGPASSWORD=password psql -U cobalt -h localhost -p 5501 < updates/200-self-referred-patient-orders.sql
PGPASSWORD=password psql -U cobalt -h localhost -p 5501 < updates/201-account-source-messages.sql
PGPASSWORD=password psql -U cobalt -h localhost -p 5501 < updates/202-ic-config.sql
PGPASSWORD=password psql -U cobalt -h localhost -p 5501 < updates/203-ic-safety-planning-report.sql
PGPASSWORD=password psql -U cobalt -h localhost -p 5501 < updates/204-implicit-anon-accounts.sql
PGPASSWORD=password psql -U cobalt -h localhost -p 5501 < updates/205-page-tag.sql
PGPASSWORD=password psql -U cobalt -h localhost -p 5501 < updates/206-ic-march-2025-enhancements.sql
PGPASSWORD=password psql -U cobalt -h localhost -p 5501 < updates/207-ic-patient-order-view-next-contact-fix.sql
PGPASSWORD=password psql -U cobalt -h localhost -p 5501 < updates/208-ic-institution-overrides.sql
PGPASSWORD=password psql -U cobalt -h localhost -p 5501 < updates/209-support-banner.sql
PGPASSWORD=password psql -U cobalt -h localhost -p 5501 < updates/210-page-migration.sql
PGPASSWORD=password psql -U cobalt -h localhost -p 5501 < updates/211-provider-triage-recommended-feature-overrides.sql
PGPASSWORD=password psql -U cobalt -h localhost -p 5501 < updates/212-short-urls.sql
PGPASSWORD=password psql -U cobalt -h localhost -p 5501 < updates/213-more-provider-triage-recommended-feature-overrides.sql
PGPASSWORD=password psql -U cobalt -h localhost -p 5501 < updates/214-ic-self-referral-overrides.sql
PGPASSWORD=password psql -U cobalt -h localhost -p 5501 < updates/215-page-group.sql
PGPASSWORD=password psql -U cobalt -h localhost -p 5501 < updates/216-courses.sql
<<<<<<< HEAD
PGPASSWORD=password psql -U cobalt -h localhost -p 5501 < updates/217-courses-homepage.sql
=======
PGPASSWORD=password psql -U cobalt -h localhost -p 5501 < updates/217-institution-customizations.sql
>>>>>>> 87f6a3dc

if [ -f "initial/bootstrap.sql" ]; then
  echo "Loading bootstrap data..."
  PGPASSWORD=password psql -U cobalt -h localhost -p 5501 < initial/bootstrap.sql
fi<|MERGE_RESOLUTION|>--- conflicted
+++ resolved
@@ -223,11 +223,8 @@
 PGPASSWORD=password psql -U cobalt -h localhost -p 5501 < updates/214-ic-self-referral-overrides.sql
 PGPASSWORD=password psql -U cobalt -h localhost -p 5501 < updates/215-page-group.sql
 PGPASSWORD=password psql -U cobalt -h localhost -p 5501 < updates/216-courses.sql
-<<<<<<< HEAD
-PGPASSWORD=password psql -U cobalt -h localhost -p 5501 < updates/217-courses-homepage.sql
-=======
 PGPASSWORD=password psql -U cobalt -h localhost -p 5501 < updates/217-institution-customizations.sql
->>>>>>> 87f6a3dc
+PGPASSWORD=password psql -U cobalt -h localhost -p 5501 < updates/218-courses-homepage.sql
 
 if [ -f "initial/bootstrap.sql" ]; then
   echo "Loading bootstrap data..."
