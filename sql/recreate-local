#!/bin/sh

PGPASSWORD=password psql -U postgres -h localhost -p 5501 < initial/recreate.sql
PGPASSWORD=password psql -U cobalt -h localhost -p 5501 < initial/install-versioning.sql
PGPASSWORD=password psql -U cobalt -h localhost -p 5501 < initial/000-base-creates.sql
PGPASSWORD=password psql -U cobalt -h localhost -p 5501 < initial/001-initial-inserts.sql
PGPASSWORD=password psql -U cobalt -h localhost -p 5501 < updates/002-click-tracking.sql
PGPASSWORD=password psql -U cobalt -h localhost -p 5501 < updates/003-session-expiration.sql
PGPASSWORD=password psql -U cobalt -h localhost -p 5501 < updates/004-activity-tracking.sql
PGPASSWORD=password psql -U cobalt -h localhost -p 5501 < updates/005-interaction.sql
PGPASSWORD=password psql -U cobalt -h localhost -p 5501 < updates/006-scheduled-messages.sql
PGPASSWORD=password psql -U cobalt -h localhost -p 5501 < updates/007-way2health.sql
PGPASSWORD=password psql -U cobalt -h localhost -p 5501 < updates/008-interaction-identifier.sql
PGPASSWORD=password psql -U cobalt -h localhost -p 5501 < updates/009-chaplain-rename.sql
PGPASSWORD=password psql -U cobalt -h localhost -p 5501 < updates/010-crisis-interaction-metadata.sql
PGPASSWORD=password psql -U cobalt -h localhost -p 5501 < updates/011-provider-specialties.sql
PGPASSWORD=password psql -U cobalt -h localhost -p 5501 < updates/012-fingerprinting.sql
PGPASSWORD=password psql -U cobalt -h localhost -p 5501 < updates/013-native-scheduling.sql
PGPASSWORD=password psql -U cobalt -h localhost -p 5501 < updates/014-provider-bio.sql
PGPASSWORD=password psql -U cobalt -h localhost -p 5501 < updates/015-appointment-update.sql
PGPASSWORD=password psql -U cobalt -h localhost -p 5501 < updates/016-account-role-request.sql
PGPASSWORD=password psql -U cobalt -h localhost -p 5501 < updates/016-local-only-account-role-request.sql
PGPASSWORD=password psql -U cobalt -h localhost -p 5501 < updates/017-account-session-for-intake.sql
PGPASSWORD=password psql -U cobalt -h localhost -p 5501 < updates/018-provider-active-flag.sql
PGPASSWORD=password psql -U cobalt -h localhost -p 5501 < updates/019-provider-find-indexing.sql
PGPASSWORD=password psql -U cobalt -h localhost -p 5501 < updates/020-interaction-generalization.sql
PGPASSWORD=password psql -U cobalt -h localhost -p 5501 < updates/021-screening.sql
PGPASSWORD=password psql -U cobalt -h localhost -p 5501 < updates/022-provider-availability-history.sql
PGPASSWORD=password psql -U cobalt -h localhost -p 5501 < updates/023-institution-account-creation.sql
<<<<<<< HEAD
PGPASSWORD=password psql -U cobalt -h localhost -p 5501 < updates/024-account-email-verification.sql
PGPASSWORD=password psql -U cobalt -h localhost -p 5501 < updates/025-provider-scheduling-lead-time
=======
PGPASSWORD=password psql -U cobalt -h localhost -p 5501 < updates/025-provider-scheduling-lead-time.sql
PGPASSWORD=password psql -U cobalt -h localhost -p 5501 < updates/026-screening-skip.sql
>>>>>>> 159ca0a4

if [ -f "initial/bootstrap.sql" ]; then
  echo "Loading bootstrap data..."
  PGPASSWORD=password psql -U cobalt -h localhost -p 5501 < initial/bootstrap.sql
fi<|MERGE_RESOLUTION|>--- conflicted
+++ resolved
@@ -27,13 +27,9 @@
 PGPASSWORD=password psql -U cobalt -h localhost -p 5501 < updates/021-screening.sql
 PGPASSWORD=password psql -U cobalt -h localhost -p 5501 < updates/022-provider-availability-history.sql
 PGPASSWORD=password psql -U cobalt -h localhost -p 5501 < updates/023-institution-account-creation.sql
-<<<<<<< HEAD
 PGPASSWORD=password psql -U cobalt -h localhost -p 5501 < updates/024-account-email-verification.sql
-PGPASSWORD=password psql -U cobalt -h localhost -p 5501 < updates/025-provider-scheduling-lead-time
-=======
 PGPASSWORD=password psql -U cobalt -h localhost -p 5501 < updates/025-provider-scheduling-lead-time.sql
 PGPASSWORD=password psql -U cobalt -h localhost -p 5501 < updates/026-screening-skip.sql
->>>>>>> 159ca0a4
 
 if [ -f "initial/bootstrap.sql" ]; then
   echo "Loading bootstrap data..."
