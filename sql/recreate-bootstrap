#!/bin/sh

PGPASSWORD=password psql -U postgres -h postgres-cobalt -p 5432 < initial/recreate.sql
PGPASSWORD=password psql -U cobalt -h postgres-cobalt -p 5432 < initial/install-versioning.sql
PGPASSWORD=password psql -U cobalt -h postgres-cobalt -p 5432 < initial/000-base-creates.sql
PGPASSWORD=password psql -U cobalt -h postgres-cobalt -p 5432 < initial/001-initial-inserts.sql
PGPASSWORD=password psql -U cobalt -h postgres-cobalt -p 5432 < updates/002-click-tracking.sql
PGPASSWORD=password psql -U cobalt -h postgres-cobalt -p 5432 < updates/003-session-expiration.sql
PGPASSWORD=password psql -U cobalt -h postgres-cobalt -p 5432 < updates/004-activity-tracking.sql
PGPASSWORD=password psql -U cobalt -h postgres-cobalt -p 5432 < updates/005-interaction.sql
PGPASSWORD=password psql -U cobalt -h postgres-cobalt -p 5432 < updates/006-scheduled-messages.sql
PGPASSWORD=password psql -U cobalt -h postgres-cobalt -p 5432 < updates/007-way2health.sql
PGPASSWORD=password psql -U cobalt -h postgres-cobalt -p 5432 < updates/008-interaction-identifier.sql
PGPASSWORD=password psql -U cobalt -h postgres-cobalt -p 5432 < updates/009-chaplain-rename.sql
PGPASSWORD=password psql -U cobalt -h postgres-cobalt -p 5432 < updates/010-crisis-interaction-metadata.sql
PGPASSWORD=password psql -U cobalt -h postgres-cobalt -p 5432 < updates/011-provider-specialties.sql
PGPASSWORD=password psql -U cobalt -h postgres-cobalt -p 5432 < updates/012-fingerprinting.sql
PGPASSWORD=password psql -U cobalt -h postgres-cobalt -p 5432 < updates/013-native-scheduling.sql
PGPASSWORD=password psql -U cobalt -h postgres-cobalt -p 5432 < updates/014-provider-bio.sql
PGPASSWORD=password psql -U cobalt -h postgres-cobalt -p 5432 < updates/015-appointment-update.sql
PGPASSWORD=password psql -U cobalt -h postgres-cobalt -p 5432 < updates/016-account-role-request.sql
PGPASSWORD=password psql -U cobalt -h postgres-cobalt -p 5432 < updates/016-local-only-account-role-request.sql
PGPASSWORD=password psql -U cobalt -h postgres-cobalt -p 5432 < updates/017-account-session-for-intake.sql
PGPASSWORD=password psql -U cobalt -h postgres-cobalt -p 5432 < updates/018-provider-active-flag.sql
PGPASSWORD=password psql -U cobalt -h postgres-cobalt -p 5432 < updates/019-provider-find-indexing.sql
PGPASSWORD=password psql -U cobalt -h postgres-cobalt -p 5432 < updates/020-interaction-generalization.sql
PGPASSWORD=password psql -U cobalt -h postgres-cobalt -p 5432 < updates/021-screening.sql
PGPASSWORD=password psql -U cobalt -h postgres-cobalt -p 5432 < updates/022-provider-availability-history.sql
PGPASSWORD=password psql -U cobalt -h postgres-cobalt -p 5432 < updates/023-institution-account-creation.sql
PGPASSWORD=password psql -U cobalt -h postgres-cobalt -p 5432 < updates/024-account-email-verification.sql
PGPASSWORD=password psql -U cobalt -h postgres-cobalt -p 5432 < updates/025-provider-scheduling-lead-time.sql
PGPASSWORD=password psql -U cobalt -h postgres-cobalt -p 5432 < updates/026-screening-skip.sql
PGPASSWORD=password psql -U cobalt -h postgres-cobalt -p 5432 < updates/027-capitalization-updates.sql
PGPASSWORD=password psql -U cobalt -h postgres-cobalt -p 5432 < updates/028-institution-support-email.sql
PGPASSWORD=password psql -U cobalt -h postgres-cobalt -p 5432 < updates/029-group-session-search.sql
PGPASSWORD=password psql -U cobalt -h postgres-cobalt -p 5432 < updates/030-group-sessions-screening.sql
PGPASSWORD=password psql -U cobalt -h postgres-cobalt -p 5432 < updates/031-group-session-request-updates.sql
PGPASSWORD=password psql -U cobalt -h postgres-cobalt -p 5432 < updates/032-institution-updates.sql
PGPASSWORD=password psql -U cobalt -h postgres-cobalt -p 5432 < updates/033-mbi-screening-type.sql
PGPASSWORD=password psql -U cobalt -h postgres-cobalt -p 5432 < updates/034-screening-scoring.sql
PGPASSWORD=password psql -U cobalt -h postgres-cobalt -p 5432 < updates/035-cfa-rename.sql
PGPASSWORD=password psql -U cobalt -h postgres-cobalt -p 5432 < updates/036-ga4-measurement.sql
PGPASSWORD=password psql -U cobalt -h postgres-cobalt -p 5432 < updates/037-app-content-type.sql
PGPASSWORD=password psql -U cobalt -h postgres-cobalt -p 5432 < updates/038-institution-account-source.sql
PGPASSWORD=password psql -U cobalt -h postgres-cobalt -p 5432 < updates/039-topic-centers.sql
PGPASSWORD=password psql -U cobalt -h postgres-cobalt -p 5432 < updates/040-content-search.sql
<<<<<<< HEAD
PGPASSWORD=password psql -U cobalt -h postgres-cobalt -p 5432 < updates/041-epic-mychart-refactor.sql
=======
PGPASSWORD=password psql -U cobalt -h postgres-cobalt -p 5432 < updates/041-screening-enhancements.sql
>>>>>>> b1bfe207

if [ -f "initial/bootstrap.sql" ]; then
  echo "Loading bootstrap data..."
  PGPASSWORD=password psql -U cobalt -h postgres-cobalt -p 5432 < initial/bootstrap.sql
fi<|MERGE_RESOLUTION|>--- conflicted
+++ resolved
@@ -44,11 +44,8 @@
 PGPASSWORD=password psql -U cobalt -h postgres-cobalt -p 5432 < updates/038-institution-account-source.sql
 PGPASSWORD=password psql -U cobalt -h postgres-cobalt -p 5432 < updates/039-topic-centers.sql
 PGPASSWORD=password psql -U cobalt -h postgres-cobalt -p 5432 < updates/040-content-search.sql
-<<<<<<< HEAD
-PGPASSWORD=password psql -U cobalt -h postgres-cobalt -p 5432 < updates/041-epic-mychart-refactor.sql
-=======
 PGPASSWORD=password psql -U cobalt -h postgres-cobalt -p 5432 < updates/041-screening-enhancements.sql
->>>>>>> b1bfe207
+PGPASSWORD=password psql -U cobalt -h postgres-cobalt -p 5432 < updates/042-epic-mychart-refactor.sql
 
 if [ -f "initial/bootstrap.sql" ]; then
   echo "Loading bootstrap data..."
