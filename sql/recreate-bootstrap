#!/bin/sh

PGPASSWORD=password psql -U postgres -h postgres-cobalt -p 5432 < initial/recreate.sql
PGPASSWORD=password psql -U cobalt -h postgres-cobalt -p 5432 < initial/install-versioning.sql
PGPASSWORD=password psql -U cobalt -h postgres-cobalt -p 5432 < initial/000-base-creates.sql
PGPASSWORD=password psql -U cobalt -h postgres-cobalt -p 5432 < initial/001-initial-inserts.sql
PGPASSWORD=password psql -U cobalt -h postgres-cobalt -p 5432 < updates/002-click-tracking.sql
PGPASSWORD=password psql -U cobalt -h postgres-cobalt -p 5432 < updates/003-session-expiration.sql
PGPASSWORD=password psql -U cobalt -h postgres-cobalt -p 5432 < updates/004-activity-tracking.sql
PGPASSWORD=password psql -U cobalt -h postgres-cobalt -p 5432 < updates/005-interaction.sql
PGPASSWORD=password psql -U cobalt -h postgres-cobalt -p 5432 < updates/006-scheduled-messages.sql
PGPASSWORD=password psql -U cobalt -h postgres-cobalt -p 5432 < updates/007-way2health.sql
PGPASSWORD=password psql -U cobalt -h postgres-cobalt -p 5432 < updates/008-interaction-identifier.sql
PGPASSWORD=password psql -U cobalt -h postgres-cobalt -p 5432 < updates/009-chaplain-rename.sql
PGPASSWORD=password psql -U cobalt -h postgres-cobalt -p 5432 < updates/010-crisis-interaction-metadata.sql
PGPASSWORD=password psql -U cobalt -h postgres-cobalt -p 5432 < updates/011-provider-specialties.sql
PGPASSWORD=password psql -U cobalt -h postgres-cobalt -p 5432 < updates/012-fingerprinting.sql
PGPASSWORD=password psql -U cobalt -h postgres-cobalt -p 5432 < updates/013-native-scheduling.sql
PGPASSWORD=password psql -U cobalt -h postgres-cobalt -p 5432 < updates/014-provider-bio.sql
PGPASSWORD=password psql -U cobalt -h postgres-cobalt -p 5432 < updates/015-appointment-update.sql
PGPASSWORD=password psql -U cobalt -h postgres-cobalt -p 5432 < updates/016-account-role-request.sql
PGPASSWORD=password psql -U cobalt -h postgres-cobalt -p 5432 < updates/016-local-only-account-role-request.sql
PGPASSWORD=password psql -U cobalt -h postgres-cobalt -p 5432 < updates/017-account-session-for-intake.sql
PGPASSWORD=password psql -U cobalt -h postgres-cobalt -p 5432 < updates/018-provider-active-flag.sql
PGPASSWORD=password psql -U cobalt -h postgres-cobalt -p 5432 < updates/019-provider-find-indexing.sql
PGPASSWORD=password psql -U cobalt -h postgres-cobalt -p 5432 < updates/020-interaction-generalization.sql
PGPASSWORD=password psql -U cobalt -h postgres-cobalt -p 5432 < updates/021-screening.sql
PGPASSWORD=password psql -U cobalt -h postgres-cobalt -p 5432 < updates/022-provider-availability-history.sql
PGPASSWORD=password psql -U cobalt -h postgres-cobalt -p 5432 < updates/023-institution-account-creation.sql
PGPASSWORD=password psql -U cobalt -h postgres-cobalt -p 5432 < updates/024-account-email-verification.sql
PGPASSWORD=password psql -U cobalt -h postgres-cobalt -p 5432 < updates/025-provider-scheduling-lead-time.sql
PGPASSWORD=password psql -U cobalt -h postgres-cobalt -p 5432 < updates/026-screening-skip.sql
PGPASSWORD=password psql -U cobalt -h postgres-cobalt -p 5432 < updates/027-capitalization-updates.sql
PGPASSWORD=password psql -U cobalt -h postgres-cobalt -p 5432 < updates/028-institution-support-email.sql
PGPASSWORD=password psql -U cobalt -h postgres-cobalt -p 5432 < updates/029-group-session-search.sql
PGPASSWORD=password psql -U cobalt -h postgres-cobalt -p 5432 < updates/030-group-sessions-screening.sql
PGPASSWORD=password psql -U cobalt -h postgres-cobalt -p 5432 < updates/031-group-session-request-updates.sql
PGPASSWORD=password psql -U cobalt -h postgres-cobalt -p 5432 < updates/032-institution-updates.sql
PGPASSWORD=password psql -U cobalt -h postgres-cobalt -p 5432 < updates/033-mbi-screening-type.sql
PGPASSWORD=password psql -U cobalt -h postgres-cobalt -p 5432 < updates/034-screening-scoring.sql
PGPASSWORD=password psql -U cobalt -h postgres-cobalt -p 5432 < updates/035-cfa-rename.sql
PGPASSWORD=password psql -U cobalt -h postgres-cobalt -p 5432 < updates/036-ga4-measurement.sql
PGPASSWORD=password psql -U cobalt -h postgres-cobalt -p 5432 < updates/037-app-content-type.sql
PGPASSWORD=password psql -U cobalt -h postgres-cobalt -p 5432 < updates/038-institution-account-source.sql
PGPASSWORD=password psql -U cobalt -h postgres-cobalt -p 5432 < updates/039-topic-centers.sql
PGPASSWORD=password psql -U cobalt -h postgres-cobalt -p 5432 < updates/040-content-search.sql
PGPASSWORD=password psql -U cobalt -h postgres-cobalt -p 5432 < updates/041-screening-enhancements.sql
PGPASSWORD=password psql -U cobalt -h postgres-cobalt -p 5432 < updates/042-epic-mychart-refactor.sql
PGPASSWORD=password psql -U cobalt -h postgres-cobalt -p 5432 < updates/043-mychart-aud.sql
PGPASSWORD=password psql -U cobalt -h postgres-cobalt -p 5432 < updates/044-epic-backend-creds.sql
PGPASSWORD=password psql -U cobalt -h postgres-cobalt -p 5432 < updates/045-consent-form-rejected.sql
PGPASSWORD=password psql -U cobalt -h postgres-cobalt -p 5432 < updates/046-tagging.sql
PGPASSWORD=password psql -U cobalt -h postgres-cobalt -p 5432 < updates/047-user-submitted-flags.sql
PGPASSWORD=password psql -U cobalt -h postgres-cobalt -p 5432 < updates/048-microsoft.sql
PGPASSWORD=password psql -U cobalt -h postgres-cobalt -p 5432 < updates/049-tag-group-display-order.sql
PGPASSWORD=password psql -U cobalt -h postgres-cobalt -p 5432 < updates/050-group-requests.sql
PGPASSWORD=password psql -U cobalt -h postgres-cobalt -p 5432 < updates/051-institution-recommended-content.sql
PGPASSWORD=password psql -U cobalt -h postgres-cobalt -p 5432 < updates/052-reporting.sql
PGPASSWORD=password psql -U cobalt -h postgres-cobalt -p 5432 < updates/053-institution-blurb.sql
PGPASSWORD=password psql -U cobalt -h postgres-cobalt -p 5432 < updates/054-normalize-email-addresses.sql
PGPASSWORD=password psql -U cobalt -h postgres-cobalt -p 5432 < updates/055-institution-team-member-subtitle.sql
PGPASSWORD=password psql -U cobalt -h postgres-cobalt -p 5432 < updates/056-group-session-requests-disable.sql
PGPASSWORD=password psql -U cobalt -h postgres-cobalt -p 5432 < updates/057-patient-order.sql
PGPASSWORD=password psql -U cobalt -h postgres-cobalt -p 5432 < updates/058-patient-order-updates.sql
PGPASSWORD=password psql -U cobalt -h postgres-cobalt -p 5432 < updates/059-group-session-reminders.sql
PGPASSWORD=password psql -U cobalt -h postgres-cobalt -p 5432 < updates/060-group-session-target-email.sql
PGPASSWORD=password psql -U cobalt -h postgres-cobalt -p 5432 < updates/061-group-session-reminder-time-1.sql
PGPASSWORD=password psql -U cobalt -h postgres-cobalt -p 5432 < updates/061-group-session-reminder-time-2.sql
PGPASSWORD=password psql -U cobalt -h postgres-cobalt -p 5432 < updates/062-patient-order-scheduled-messages.sql
PGPASSWORD=password psql -U cobalt -h postgres-cobalt -p 5432 < updates/063-patient-order-screening-session.sql
PGPASSWORD=password psql -U cobalt -h postgres-cobalt -p 5432 < updates/064-patient-order-opioid.sql
PGPASSWORD=password psql -U cobalt -h postgres-cobalt -p 5432 < updates/065-patient-order-profile-fields.sql
PGPASSWORD=password psql -U cobalt -h postgres-cobalt -p 5432 < updates/066-patient-order-search.sql
PGPASSWORD=password psql -U cobalt -h postgres-cobalt -p 5432 < updates/067-homepage-redesign.sql
PGPASSWORD=password psql -U cobalt -h postgres-cobalt -p 5432 < updates/068-patient-order-additions.sql
PGPASSWORD=password psql -U cobalt -h postgres-cobalt -p 5432 < updates/069-homepage-redesign-tweaks.sql
PGPASSWORD=password psql -U cobalt -h postgres-cobalt -p 5432 < updates/070-institution-location-display-order.sql
PGPASSWORD=password psql -U cobalt -h postgres-cobalt -p 5432 < updates/071-coaching-rename.sql
PGPASSWORD=password psql -U cobalt -h postgres-cobalt -p 5432 < updates/072-ic-updates.sql
PGPASSWORD=password psql -U cobalt -h postgres-cobalt -p 5432 < updates/073-ic-updates.sql
PGPASSWORD=password psql -U cobalt -h postgres-cobalt -p 5432 < updates/074-alerts.sql
PGPASSWORD=password psql -U cobalt -h postgres-cobalt -p 5432 < updates/075-provider-description.sql
PGPASSWORD=password psql -U cobalt -h postgres-cobalt -p 5432 < updates/076-ic-updates.sql
PGPASSWORD=password psql -U cobalt -h postgres-cobalt -p 5432 < updates/077-ic-updates.sql
PGPASSWORD=password psql -U cobalt -h postgres-cobalt -p 5432 < updates/078-ic-updates.sql
PGPASSWORD=password psql -U cobalt -h postgres-cobalt -p 5432 < updates/079-ic-updates.sql
PGPASSWORD=password psql -U cobalt -h postgres-cobalt -p 5432 < updates/080-ic-updates.sql
PGPASSWORD=password psql -U cobalt -h postgres-cobalt -p 5432 < updates/081-ic-updates.sql
PGPASSWORD=password psql -U cobalt -h postgres-cobalt -p 5432 < updates/082-ic-updates.sql
PGPASSWORD=password psql -U cobalt -h postgres-cobalt -p 5432 < updates/083-ic-updates.sql
PGPASSWORD=password psql -U cobalt -h postgres-cobalt -p 5432 < updates/084-ic-updates.sql
PGPASSWORD=password psql -U cobalt -h postgres-cobalt -p 5432 < updates/085-ic-updates.sql
PGPASSWORD=password psql -U cobalt -h postgres-cobalt -p 5432 < updates/086-ic-updates.sql
PGPASSWORD=password psql -U cobalt -h postgres-cobalt -p 5432 < updates/087-ic-updates.sql
PGPASSWORD=password psql -U cobalt -h postgres-cobalt -p 5432 < updates/088-messaging-confirmation.sql
PGPASSWORD=password psql -U cobalt -h postgres-cobalt -p 5432 < updates/089-messaging-confirmation.sql
PGPASSWORD=password psql -U cobalt -h postgres-cobalt -p 5432 < updates/090-ic-updates.sql
PGPASSWORD=password psql -U cobalt -h postgres-cobalt -p 5432 < updates/091-messaging-confirmation.sql
PGPASSWORD=password psql -U cobalt -h postgres-cobalt -p 5432 < updates/092-ic-updates.sql
PGPASSWORD=password psql -U cobalt -h postgres-cobalt -p 5432 < updates/093-ic-updates.sql
PGPASSWORD=password psql -U cobalt -h postgres-cobalt -p 5432 < updates/094-ic-updates.sql
PGPASSWORD=password psql -U cobalt -h postgres-cobalt -p 5432 < updates/095-ic-updates.sql
PGPASSWORD=password psql -U cobalt -h postgres-cobalt -p 5432 < updates/096-ic-updates.sql
PGPASSWORD=password psql -U cobalt -h postgres-cobalt -p 5432 < updates/097-ic-updates.sql
PGPASSWORD=password psql -U cobalt -h postgres-cobalt -p 5432 < updates/098-ic-updates.sql
PGPASSWORD=password psql -U cobalt -h postgres-cobalt -p 5432 < updates/099-ic-updates.sql
PGPASSWORD=password psql -U cobalt -h postgres-cobalt -p 5432 < updates/100-ic-updates.sql
PGPASSWORD=password psql -U cobalt -h postgres-cobalt -p 5432 < updates/101-ic-updates.sql
PGPASSWORD=password psql -U cobalt -h postgres-cobalt -p 5432 < updates/102-ic-updates.sql
PGPASSWORD=password psql -U cobalt -h postgres-cobalt -p 5432 < updates/103-feature-visibility.sql
PGPASSWORD=password psql -U cobalt -h postgres-cobalt -p 5432 < updates/104-ic-updates.sql
PGPASSWORD=password psql -U cobalt -h postgres-cobalt -p 5432 < updates/105-ic-updates.sql
PGPASSWORD=password psql -U cobalt -h postgres-cobalt -p 5432 < updates/106-ic-updates.sql
PGPASSWORD=password psql -U cobalt -h postgres-cobalt -p 5432 < updates/107-ic-updates.sql
PGPASSWORD=password psql -U cobalt -h postgres-cobalt -p 5432 < updates/108-ic-updates.sql
PGPASSWORD=password psql -U cobalt -h postgres-cobalt -p 5432 < updates/109-ic-updates.sql
PGPASSWORD=password psql -U cobalt -h postgres-cobalt -p 5432 < updates/110-interaction-scheduling-updates.sql
PGPASSWORD=password psql -U cobalt -h postgres-cobalt -p 5432 < updates/111-ic-updates.sql
PGPASSWORD=password psql -U cobalt -h postgres-cobalt -p 5432 < updates/112-group-session-updates.sql
PGPASSWORD=password psql -U cobalt -h postgres-cobalt -p 5432 < updates/113-epic-fhir-caching.sql
PGPASSWORD=password psql -U cobalt -h postgres-cobalt -p 5432 < updates/114-institution-resources.sql
PGPASSWORD=password psql -U cobalt -h postgres-cobalt -p 5432 < updates/115-epic-fhir-enabled.sql
PGPASSWORD=password psql -U cobalt -h postgres-cobalt -p 5432 < updates/116-faqs.sql
PGPASSWORD=password psql -U cobalt -h postgres-cobalt -p 5432 < updates/117-fhir-institution-updates.sql
PGPASSWORD=password psql -U cobalt -h postgres-cobalt -p 5432 < updates/118-featured-topic-centers.sql
PGPASSWORD=password psql -U cobalt -h postgres-cobalt -p 5432 < updates/119-counseling-feature.sql
PGPASSWORD=password psql -U cobalt -h postgres-cobalt -p 5432 < updates/120-hidden-ias.sql
PGPASSWORD=password psql -U cobalt -h postgres-cobalt -p 5432 < updates/121-irg-images.sql
PGPASSWORD=password psql -U cobalt -h postgres-cobalt -p 5432 < updates/122-institution-adjustments.sql
PGPASSWORD=password psql -U cobalt -h postgres-cobalt -p 5432 < updates/123-institution-privacy-policy.sql
PGPASSWORD=password psql -U cobalt -h postgres-cobalt -p 5432 < updates/124-group-session-location.sql
PGPASSWORD=password psql -U cobalt -h postgres-cobalt -p 5432 < updates/125-admin-capabilities.sql
PGPASSWORD=password psql -U cobalt -h postgres-cobalt -p 5432 < updates/126-study-support.sql
PGPASSWORD=password psql -U cobalt -h postgres-cobalt -p 5432 < updates/127-check-in-status-group.sql
PGPASSWORD=password psql -U cobalt -h postgres-cobalt -p 5432 < updates/128-topic-centers.sql
PGPASSWORD=password psql -U cobalt -h postgres-cobalt -p 5432 < updates/129-beiwe.sql
PGPASSWORD=password psql -U cobalt -h postgres-cobalt -p 5432 < updates/130-hidden-gscs.sql
PGPASSWORD=password psql -U cobalt -h postgres-cobalt -p 5432 < updates/131-gsc-url-name.sql
PGPASSWORD=password psql -U cobalt -h postgres-cobalt -p 5432 < updates/132-study-presigned-uploads.sql
PGPASSWORD=password psql -U cobalt -h postgres-cobalt -p 5432 < updates/133-suds-thermometer.sql
PGPASSWORD=password psql -U cobalt -h postgres-cobalt -p 5432 < updates/134-epic-cancelation-detection.sql
PGPASSWORD=password psql -U cobalt -h postgres-cobalt -p 5432 < updates/135-google-bigquery.sql
PGPASSWORD=password psql -U cobalt -h postgres-cobalt -p 5432 < updates/136-late-november.sql
PGPASSWORD=password psql -U cobalt -h postgres-cobalt -p 5432 < updates/137-suds-thermometer.sql
PGPASSWORD=password psql -U cobalt -h postgres-cobalt -p 5432 < updates/138-analytics.sql
PGPASSWORD=password psql -U cobalt -h postgres-cobalt -p 5432 < updates/139-analytics.sql
PGPASSWORD=password psql -U cobalt -h postgres-cobalt -p 5432 < updates/140-fcm.sql
PGPASSWORD=password psql -U cobalt -h postgres-cobalt -p 5432 < updates/141-analytics.sql
PGPASSWORD=password psql -U cobalt -h postgres-cobalt -p 5432 < updates/142-content-feedback.sql
PGPASSWORD=password psql -U cobalt -h postgres-cobalt -p 5432 < updates/143-content-admin.sql
PGPASSWORD=password psql -U cobalt -h postgres-cobalt -p 5432 < updates/144-filesize.sql
PGPASSWORD=password psql -U cobalt -h postgres-cobalt -p 5432 < updates/145-content-sharing.sql
PGPASSWORD=password psql -U cobalt -h postgres-cobalt -p 5432 < updates/146-content-views.sql
PGPASSWORD=password psql -U cobalt -h postgres-cobalt -p 5432 < updates/147-video-time-seconds.sql
PGPASSWORD=password psql -U cobalt -h postgres-cobalt -p 5432 < updates/148-study-url.sql
PGPASSWORD=password psql -U cobalt -h postgres-cobalt -p 5432 < updates/149-microsoft-teams.sql
PGPASSWORD=password psql -U cobalt -h postgres-cobalt -p 5432 < updates/150-tag-content.sql
PGPASSWORD=password psql -U cobalt -h postgres-cobalt -p 5432 < updates/151-institution-secondary-topic-center.sql
PGPASSWORD=password psql -U cobalt -h postgres-cobalt -p 5432 < updates/152-tableau-integration.sql
PGPASSWORD=password psql -U cobalt -h postgres-cobalt -p 5432 < updates/153-screening-type.sql
PGPASSWORD=password psql -U cobalt -h postgres-cobalt -p 5432 < updates/154-ic-updates.sql
PGPASSWORD=password psql -U cobalt -h postgres-cobalt -p 5432 < updates/155-study-uploads.sql
PGPASSWORD=password psql -U cobalt -h postgres-cobalt -p 5432 < updates/156-study-enhancements.sql
PGPASSWORD=password psql -U cobalt -h postgres-cobalt -p 5432 < updates/157-study-push-notifications.sql
PGPASSWORD=password psql -U cobalt -h postgres-cobalt -p 5432 < updates/158-ic-updates.sql
PGPASSWORD=password psql -U cobalt -h postgres-cobalt -p 5432 < updates/159-ic-updates.sql
PGPASSWORD=password psql -U cobalt -h postgres-cobalt -p 5432 < updates/160-study-reset.sql
PGPASSWORD=password psql -U cobalt -h postgres-cobalt -p 5432 < updates/161-tableau.sql
PGPASSWORD=password psql -U cobalt -h postgres-cobalt -p 5432 < updates/162-study-reporting.sql
PGPASSWORD=password psql -U cobalt -h postgres-cobalt -p 5432 < updates/163-screening-session-index.sql
PGPASSWORD=password psql -U cobalt -h postgres-cobalt -p 5432 < updates/164-study-reporting.sql
PGPASSWORD=password psql -U cobalt -h postgres-cobalt -p 5432 < updates/165-pg14-last-updated-trigger.sql
PGPASSWORD=password psql -U cobalt -h postgres-cobalt -p 5432 < updates/166-epic-department-synonyms.sql
PGPASSWORD=password psql -U cobalt -h postgres-cobalt -p 5432 < updates/167-study-reporting.sql
PGPASSWORD=password psql -U cobalt -h postgres-cobalt -p 5432 < updates/168-ic-updates.sql
PGPASSWORD=password psql -U cobalt -h postgres-cobalt -p 5432 < updates/169-ic-updates-1.sql
PGPASSWORD=password psql -U cobalt -h postgres-cobalt -p 5432 < updates/169-ic-updates-2.sql
PGPASSWORD=password psql -U cobalt -h postgres-cobalt -p 5432 < updates/169-ic-updates-3.sql
PGPASSWORD=password psql -U cobalt -h postgres-cobalt -p 5432 < updates/170-study-first-check-in-behavior.sql
PGPASSWORD=password psql -U cobalt -h postgres-cobalt -p 5432 < updates/171-study-check-in-windows-fixed.sql
PGPASSWORD=password psql -U cobalt -h postgres-cobalt -p 5432 < updates/172-unique-email-address.sql
PGPASSWORD=password psql -U cobalt -h postgres-cobalt -p 5432 < updates/173-ic-department-scheduling-overrides.sql
PGPASSWORD=password psql -U cobalt -h postgres-cobalt -p 5432 < updates/174-faq-enhancements.sql
PGPASSWORD=password psql -U cobalt -h postgres-cobalt -p 5432 < updates/175-screening-session-constraints.sql
PGPASSWORD=password psql -U cobalt -h postgres-cobalt -p 5432 < updates/176-darpa-notification-enhancements.sql
PGPASSWORD=password psql -U cobalt -h postgres-cobalt -p 5432 < updates/177-epic-provider-blocks.sql
PGPASSWORD=password psql -U cobalt -h postgres-cobalt -p 5432 < updates/178-order-reference-number.sql
<<<<<<< HEAD
PGPASSWORD=password psql -U cobalt -h postgres-cobalt -p 5432 < updates/179-appointment-feedback-survey.sql
=======
PGPASSWORD=password psql -U cobalt -h postgres-cobalt -p 5432 < updates/180-study-audio-video-tracking.sql
>>>>>>> dd30eb10

if [ -f "initial/bootstrap.sql" ]; then
  echo "Loading bootstrap data..."
  PGPASSWORD=password psql -U cobalt -h postgres-cobalt -p 5432 < initial/bootstrap.sql
fi<|MERGE_RESOLUTION|>--- conflicted
+++ resolved
@@ -185,11 +185,8 @@
 PGPASSWORD=password psql -U cobalt -h postgres-cobalt -p 5432 < updates/176-darpa-notification-enhancements.sql
 PGPASSWORD=password psql -U cobalt -h postgres-cobalt -p 5432 < updates/177-epic-provider-blocks.sql
 PGPASSWORD=password psql -U cobalt -h postgres-cobalt -p 5432 < updates/178-order-reference-number.sql
-<<<<<<< HEAD
 PGPASSWORD=password psql -U cobalt -h postgres-cobalt -p 5432 < updates/179-appointment-feedback-survey.sql
-=======
 PGPASSWORD=password psql -U cobalt -h postgres-cobalt -p 5432 < updates/180-study-audio-video-tracking.sql
->>>>>>> dd30eb10
 
 if [ -f "initial/bootstrap.sql" ]; then
   echo "Loading bootstrap data..."
