#!/bin/sh

PGPASSWORD=password psql -U postgres -h postgres-cobalt -p 5432 < initial/recreate.sql
PGPASSWORD=password psql -U cobalt -h postgres-cobalt -p 5432 < initial/install-versioning.sql
PGPASSWORD=password psql -U cobalt -h postgres-cobalt -p 5432 < initial/000-base-creates.sql
PGPASSWORD=password psql -U cobalt -h postgres-cobalt -p 5432 < initial/001-initial-inserts.sql
<<<<<<< HEAD
PGPASSWORD=password psql -U cobalt -h postgres-cobalt -p 5432 < updates/001-cobalt-institution.sql
PGPASSWORD=password psql -U cobalt -h postgres-cobalt -p 5432 < updates/002-native-scheduling.sql
=======
PGPASSWORD=password psql -U cobalt -h postgres-cobalt -p 5432 < updates/002-click-tracking.sql
PGPASSWORD=password psql -U cobalt -h postgres-cobalt -p 5432 < updates/003-session-expiration.sql
PGPASSWORD=password psql -U cobalt -h postgres-cobalt -p 5432 < updates/004-activity-tracking.sql
PGPASSWORD=password psql -U cobalt -h postgres-cobalt -p 5432 < updates/005-interaction.sql
PGPASSWORD=password psql -U cobalt -h postgres-cobalt -p 5432 < updates/006-scheduled-messages.sql
PGPASSWORD=password psql -U cobalt -h postgres-cobalt -p 5432 < updates/007-way2health.sql
PGPASSWORD=password psql -U cobalt -h postgres-cobalt -p 5432 < updates/008-interaction-identifier.sql
PGPASSWORD=password psql -U cobalt -h postgres-cobalt -p 5432 < updates/009-chaplain-rename.sql
PGPASSWORD=password psql -U cobalt -h postgres-cobalt -p 5432 < updates/010-crisis-interaction-metadata.sql
PGPASSWORD=password psql -U cobalt -h postgres-cobalt -p 5432 < updates/011-provider-specialties.sql

if [ -f "initial/bootstrap.sql" ]; then
  echo "Loading bootstrap data..."
  PGPASSWORD=password psql -U cobalt -h postgres-cobalt -p 5432 < initial/bootstrap.sql
fi
>>>>>>> 8c4f4250
<|MERGE_RESOLUTION|>--- conflicted
+++ resolved
@@ -4,10 +4,7 @@
 PGPASSWORD=password psql -U cobalt -h postgres-cobalt -p 5432 < initial/install-versioning.sql
 PGPASSWORD=password psql -U cobalt -h postgres-cobalt -p 5432 < initial/000-base-creates.sql
 PGPASSWORD=password psql -U cobalt -h postgres-cobalt -p 5432 < initial/001-initial-inserts.sql
-<<<<<<< HEAD
 PGPASSWORD=password psql -U cobalt -h postgres-cobalt -p 5432 < updates/001-cobalt-institution.sql
-PGPASSWORD=password psql -U cobalt -h postgres-cobalt -p 5432 < updates/002-native-scheduling.sql
-=======
 PGPASSWORD=password psql -U cobalt -h postgres-cobalt -p 5432 < updates/002-click-tracking.sql
 PGPASSWORD=password psql -U cobalt -h postgres-cobalt -p 5432 < updates/003-session-expiration.sql
 PGPASSWORD=password psql -U cobalt -h postgres-cobalt -p 5432 < updates/004-activity-tracking.sql
@@ -18,9 +15,9 @@
 PGPASSWORD=password psql -U cobalt -h postgres-cobalt -p 5432 < updates/009-chaplain-rename.sql
 PGPASSWORD=password psql -U cobalt -h postgres-cobalt -p 5432 < updates/010-crisis-interaction-metadata.sql
 PGPASSWORD=password psql -U cobalt -h postgres-cobalt -p 5432 < updates/011-provider-specialties.sql
+PGPASSWORD=password psql -U cobalt -h postgres-cobalt -p 5432 < updates/012-native-scheduling.sql
 
 if [ -f "initial/bootstrap.sql" ]; then
   echo "Loading bootstrap data..."
   PGPASSWORD=password psql -U cobalt -h postgres-cobalt -p 5432 < initial/bootstrap.sql
-fi
->>>>>>> 8c4f4250
+fi