--- conflicted
+++ resolved
@@ -181,11 +181,8 @@
 PGPASSWORD=password psql -U cobalt -h postgres-cobalt -p 5432 < updates/172-unique-email-address.sql
 PGPASSWORD=password psql -U cobalt -h postgres-cobalt -p 5432 < updates/173-ic-department-scheduling-overrides.sql
 PGPASSWORD=password psql -U cobalt -h postgres-cobalt -p 5432 < updates/174-faq-enhancements.sql
-<<<<<<< HEAD
-PGPASSWORD=password psql -U cobalt -h postgres-cobalt -p 5432 < updates/175-epic-provider-blocks.sql
-=======
 PGPASSWORD=password psql -U cobalt -h postgres-cobalt -p 5432 < updates/175-screening-session-constraints.sql
->>>>>>> 44f675b4
+PGPASSWORD=password psql -U cobalt -h postgres-cobalt -p 5432 < updates/176-epic-provider-blocks.sql
 
 if [ -f "initial/bootstrap.sql" ]; then
   echo "Loading bootstrap data..."
