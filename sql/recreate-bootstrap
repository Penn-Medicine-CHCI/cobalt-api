--- conflicted
+++ resolved
@@ -57,11 +57,8 @@
 PGPASSWORD=password psql -U cobalt -h postgres-cobalt -p 5432 < updates/051-institution-recommended-content.sql
 PGPASSWORD=password psql -U cobalt -h postgres-cobalt -p 5432 < updates/052-reporting.sql
 PGPASSWORD=password psql -U cobalt -h postgres-cobalt -p 5432 < updates/053-institution-blurb.sql
-<<<<<<< HEAD
-PGPASSWORD=password psql -U cobalt -h postgres-cobalt -p 5432 < updates/054-order.sql
-=======
 PGPASSWORD=password psql -U cobalt -h postgres-cobalt -p 5432 < updates/054-normalize-email-addresses.sql
->>>>>>> 1d6c2614
+PGPASSWORD=password psql -U cobalt -h postgres-cobalt -p 5432 < updates/055-order.sql
 
 if [ -f "initial/bootstrap.sql" ]; then
   echo "Loading bootstrap data..."
