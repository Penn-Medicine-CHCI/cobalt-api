#!/bin/sh

PGPASSWORD=password psql -U postgres -h postgres-cobalt -p 5432 < initial/recreate.sql
PGPASSWORD=password psql -U cobalt -h postgres-cobalt -p 5432 < initial/install-versioning.sql
PGPASSWORD=password psql -U cobalt -h postgres-cobalt -p 5432 < initial/000-base-creates.sql
PGPASSWORD=password psql -U cobalt -h postgres-cobalt -p 5432 < initial/001-initial-inserts.sql
PGPASSWORD=password psql -U cobalt -h postgres-cobalt -p 5432 < updates/002-click-tracking.sql
PGPASSWORD=password psql -U cobalt -h postgres-cobalt -p 5432 < updates/003-session-expiration.sql
PGPASSWORD=password psql -U cobalt -h postgres-cobalt -p 5432 < updates/004-activity-tracking.sql
PGPASSWORD=password psql -U cobalt -h postgres-cobalt -p 5432 < updates/005-interaction.sql
PGPASSWORD=password psql -U cobalt -h postgres-cobalt -p 5432 < updates/006-scheduled-messages.sql
PGPASSWORD=password psql -U cobalt -h postgres-cobalt -p 5432 < updates/007-way2health.sql
PGPASSWORD=password psql -U cobalt -h postgres-cobalt -p 5432 < updates/008-interaction-identifier.sql
PGPASSWORD=password psql -U cobalt -h postgres-cobalt -p 5432 < updates/009-chaplain-rename.sql
PGPASSWORD=password psql -U cobalt -h postgres-cobalt -p 5432 < updates/010-crisis-interaction-metadata.sql
PGPASSWORD=password psql -U cobalt -h postgres-cobalt -p 5432 < updates/011-provider-specialties.sql
PGPASSWORD=password psql -U cobalt -h postgres-cobalt -p 5432 < updates/012-fingerprinting.sql
PGPASSWORD=password psql -U cobalt -h postgres-cobalt -p 5432 < updates/013-native-scheduling.sql
PGPASSWORD=password psql -U cobalt -h postgres-cobalt -p 5432 < updates/014-provider-bio.sql
PGPASSWORD=password psql -U cobalt -h postgres-cobalt -p 5432 < updates/015-appointment-update.sql
PGPASSWORD=password psql -U cobalt -h postgres-cobalt -p 5432 < updates/016-account-role-request.sql
PGPASSWORD=password psql -U cobalt -h postgres-cobalt -p 5432 < updates/016-local-only-account-role-request.sql
PGPASSWORD=password psql -U cobalt -h postgres-cobalt -p 5432 < updates/017-account-session-for-intake.sql
PGPASSWORD=password psql -U cobalt -h postgres-cobalt -p 5432 < updates/018-provider-active-flag.sql
PGPASSWORD=password psql -U cobalt -h postgres-cobalt -p 5432 < updates/019-provider-find-indexing.sql
PGPASSWORD=password psql -U cobalt -h postgres-cobalt -p 5432 < updates/020-interaction-generalization.sql
PGPASSWORD=password psql -U cobalt -h postgres-cobalt -p 5432 < updates/021-screening.sql
PGPASSWORD=password psql -U cobalt -h postgres-cobalt -p 5432 < updates/022-provider-availability-history.sql
PGPASSWORD=password psql -U cobalt -h postgres-cobalt -p 5432 < updates/023-institution-account-creation.sql
PGPASSWORD=password psql -U cobalt -h postgres-cobalt -p 5432 < updates/024-account-email-verification.sql
PGPASSWORD=password psql -U cobalt -h postgres-cobalt -p 5432 < updates/025-provider-scheduling-lead-time.sql
PGPASSWORD=password psql -U cobalt -h postgres-cobalt -p 5432 < updates/026-screening-skip.sql
PGPASSWORD=password psql -U cobalt -h postgres-cobalt -p 5432 < updates/027-capitalization-updates.sql
PGPASSWORD=password psql -U cobalt -h postgres-cobalt -p 5432 < updates/028-institution-support-email.sql
PGPASSWORD=password psql -U cobalt -h postgres-cobalt -p 5432 < updates/029-group-session-search.sql
PGPASSWORD=password psql -U cobalt -h postgres-cobalt -p 5432 < updates/030-group-sessions-screening.sql
PGPASSWORD=password psql -U cobalt -h postgres-cobalt -p 5432 < updates/031-group-session-request-updates.sql
PGPASSWORD=password psql -U cobalt -h postgres-cobalt -p 5432 < updates/032-institution-updates.sql
PGPASSWORD=password psql -U cobalt -h postgres-cobalt -p 5432 < updates/033-mbi-screening-type.sql
PGPASSWORD=password psql -U cobalt -h postgres-cobalt -p 5432 < updates/034-screening-scoring.sql
PGPASSWORD=password psql -U cobalt -h postgres-cobalt -p 5432 < updates/035-cfa-rename.sql
PGPASSWORD=password psql -U cobalt -h postgres-cobalt -p 5432 < updates/036-ga4-measurement.sql
PGPASSWORD=password psql -U cobalt -h postgres-cobalt -p 5432 < updates/037-app-content-type.sql
PGPASSWORD=password psql -U cobalt -h postgres-cobalt -p 5432 < updates/038-institution-account-source.sql
PGPASSWORD=password psql -U cobalt -h postgres-cobalt -p 5432 < updates/039-topic-centers.sql
PGPASSWORD=password psql -U cobalt -h postgres-cobalt -p 5432 < updates/040-content-search.sql
PGPASSWORD=password psql -U cobalt -h postgres-cobalt -p 5432 < updates/041-screening-enhancements.sql
PGPASSWORD=password psql -U cobalt -h postgres-cobalt -p 5432 < updates/042-epic-mychart-refactor.sql
PGPASSWORD=password psql -U cobalt -h postgres-cobalt -p 5432 < updates/043-mychart-aud.sql
PGPASSWORD=password psql -U cobalt -h postgres-cobalt -p 5432 < updates/044-epic-backend-creds.sql
PGPASSWORD=password psql -U cobalt -h postgres-cobalt -p 5432 < updates/045-consent-form-rejected.sql
PGPASSWORD=password psql -U cobalt -h postgres-cobalt -p 5432 < updates/046-tagging.sql
<<<<<<< HEAD
PGPASSWORD=password psql -U cobalt -h postgres-cobalt -p 5432 < updates/047-microsoft.sql
=======
PGPASSWORD=password psql -U cobalt -h postgres-cobalt -p 5432 < updates/047-user-submitted-flags.sql
>>>>>>> 70fcb817

if [ -f "initial/bootstrap.sql" ]; then
  echo "Loading bootstrap data..."
  PGPASSWORD=password psql -U cobalt -h postgres-cobalt -p 5432 < initial/bootstrap.sql
fi<|MERGE_RESOLUTION|>--- conflicted
+++ resolved
@@ -50,11 +50,8 @@
 PGPASSWORD=password psql -U cobalt -h postgres-cobalt -p 5432 < updates/044-epic-backend-creds.sql
 PGPASSWORD=password psql -U cobalt -h postgres-cobalt -p 5432 < updates/045-consent-form-rejected.sql
 PGPASSWORD=password psql -U cobalt -h postgres-cobalt -p 5432 < updates/046-tagging.sql
-<<<<<<< HEAD
-PGPASSWORD=password psql -U cobalt -h postgres-cobalt -p 5432 < updates/047-microsoft.sql
-=======
 PGPASSWORD=password psql -U cobalt -h postgres-cobalt -p 5432 < updates/047-user-submitted-flags.sql
->>>>>>> 70fcb817
+PGPASSWORD=password psql -U cobalt -h postgres-cobalt -p 5432 < updates/048-microsoft.sql
 
 if [ -f "initial/bootstrap.sql" ]; then
   echo "Loading bootstrap data..."
