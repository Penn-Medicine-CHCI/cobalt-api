#!/bin/sh

PGPASSWORD=password psql -U postgres -h postgres-cobalt -p 5432 < initial/recreate.sql
PGPASSWORD=password psql -U cobalt -h postgres-cobalt -p 5432 < initial/install-versioning.sql
PGPASSWORD=password psql -U cobalt -h postgres-cobalt -p 5432 < initial/000-base-creates.sql
PGPASSWORD=password psql -U cobalt -h postgres-cobalt -p 5432 < initial/001-initial-inserts.sql
PGPASSWORD=password psql -U cobalt -h postgres-cobalt -p 5432 < updates/002-click-tracking.sql
PGPASSWORD=password psql -U cobalt -h postgres-cobalt -p 5432 < updates/003-session-expiration.sql
PGPASSWORD=password psql -U cobalt -h postgres-cobalt -p 5432 < updates/004-activity-tracking.sql
PGPASSWORD=password psql -U cobalt -h postgres-cobalt -p 5432 < updates/005-interaction.sql
PGPASSWORD=password psql -U cobalt -h postgres-cobalt -p 5432 < updates/006-scheduled-messages.sql
PGPASSWORD=password psql -U cobalt -h postgres-cobalt -p 5432 < updates/007-way2health.sql
PGPASSWORD=password psql -U cobalt -h postgres-cobalt -p 5432 < updates/008-interaction-identifier.sql
PGPASSWORD=password psql -U cobalt -h postgres-cobalt -p 5432 < updates/009-chaplain-rename.sql
PGPASSWORD=password psql -U cobalt -h postgres-cobalt -p 5432 < updates/010-crisis-interaction-metadata.sql
PGPASSWORD=password psql -U cobalt -h postgres-cobalt -p 5432 < updates/011-provider-specialties.sql
PGPASSWORD=password psql -U cobalt -h postgres-cobalt -p 5432 < updates/012-fingerprinting.sql
PGPASSWORD=password psql -U cobalt -h postgres-cobalt -p 5432 < updates/013-native-scheduling.sql
PGPASSWORD=password psql -U cobalt -h postgres-cobalt -p 5432 < updates/014-provider-bio.sql
PGPASSWORD=password psql -U cobalt -h postgres-cobalt -p 5432 < updates/015-appointment-update.sql
PGPASSWORD=password psql -U cobalt -h postgres-cobalt -p 5432 < updates/016-account-role-request.sql
PGPASSWORD=password psql -U cobalt -h postgres-cobalt -p 5432 < updates/016-local-only-account-role-request.sql
PGPASSWORD=password psql -U cobalt -h postgres-cobalt -p 5432 < updates/017-account-session-for-intake.sql
PGPASSWORD=password psql -U cobalt -h postgres-cobalt -p 5432 < updates/018-provider-active-flag.sql
PGPASSWORD=password psql -U cobalt -h postgres-cobalt -p 5432 < updates/019-provider-find-indexing.sql
PGPASSWORD=password psql -U cobalt -h postgres-cobalt -p 5432 < updates/020-interaction-generalization.sql
PGPASSWORD=password psql -U cobalt -h postgres-cobalt -p 5432 < updates/021-screening.sql
PGPASSWORD=password psql -U cobalt -h postgres-cobalt -p 5432 < updates/022-provider-availability-history.sql
PGPASSWORD=password psql -U cobalt -h postgres-cobalt -p 5432 < updates/023-institution-account-creation.sql
<<<<<<< HEAD
PGPASSWORD=password psql -U cobalt -h postgres-cobalt -p 5432 < updates/024-account-email-verification.sql
=======
PGPASSWORD=password psql -U cobalt -h postgres-cobalt -p 5432 < updates/025-provider-scheduling-lead-time
>>>>>>> 4e0b15d4

if [ -f "initial/bootstrap.sql" ]; then
  echo "Loading bootstrap data..."
  PGPASSWORD=password psql -U cobalt -h postgres-cobalt -p 5432 < initial/bootstrap.sql
fi<|MERGE_RESOLUTION|>--- conflicted
+++ resolved
@@ -27,11 +27,8 @@
 PGPASSWORD=password psql -U cobalt -h postgres-cobalt -p 5432 < updates/021-screening.sql
 PGPASSWORD=password psql -U cobalt -h postgres-cobalt -p 5432 < updates/022-provider-availability-history.sql
 PGPASSWORD=password psql -U cobalt -h postgres-cobalt -p 5432 < updates/023-institution-account-creation.sql
-<<<<<<< HEAD
 PGPASSWORD=password psql -U cobalt -h postgres-cobalt -p 5432 < updates/024-account-email-verification.sql
-=======
 PGPASSWORD=password psql -U cobalt -h postgres-cobalt -p 5432 < updates/025-provider-scheduling-lead-time
->>>>>>> 4e0b15d4
 
 if [ -f "initial/bootstrap.sql" ]; then
   echo "Loading bootstrap data..."
