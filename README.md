--- conflicted
+++ resolved
@@ -30,11 +30,7 @@
 
 You will first need to download the [cobalt-local-configuration](https://drive.google.com/file/d/1Aq-Pbskogp7Chrmvvjis9KTovfHxFYTU/view?usp=sharing) file and place it in the `localstack/secrets` directory.
 
-<<<<<<< HEAD
-To get the full seed dataset, you'll want to download the latest `bootstrap.sql` file from [Google Drive](https://drive.google.com/file/d/18HXNKytnLdU3HaXCC8yjeWxDh660CBGV/view?usp=sharing) and place it in `sql/initial/bootstrap.sql`.  This is helpful but not strictly required to run the backend.
-=======
 To get the full seed dataset, you'll want to download the latest `bootstrap.sql` file from [Google Drive](https://drive.google.com/file/d/16uo3I8ok7R6DFawjCSCKfTc_uJHOT1wa/view?usp=drive_link) and place it in `sql/initial/bootstrap.sql`.  This is helpful but not strictly required to run the backend.
->>>>>>> 87f6a3dc
 
 ```
 cobalt-api$ ./bootstrap
