/*
 * Copyright 2021 The University of Pennsylvania and Penn Medicine
 *
 * Originally created at the University of Pennsylvania and Penn Medicine by:
 * Dr. David Asch; Dr. Lisa Bellini; Dr. Cecilia Livesey; Kelley Kugler; and Dr. Matthew Press.
 *
 * Licensed under the Apache License, Version 2.0 (the "License");
 * you may not use this file except in compliance with the License.
 * You may obtain a copy of the License at
 *
 * http://www.apache.org/licenses/LICENSE-2.0
 *
 * Unless required by applicable law or agreed to in writing, software
 * distributed under the License is distributed on an "AS IS" BASIS,
 * WITHOUT WARRANTIES OR CONDITIONS OF ANY KIND, either express or implied.
 * See the License for the specific language governing permissions and
 * limitations under the License.
 */

package com.cobaltplatform.api.context;


import com.cobaltplatform.api.model.client.RemoteClient;
import com.cobaltplatform.api.model.db.Account;
import com.cobaltplatform.api.model.db.AccountSource;
import com.cobaltplatform.api.model.security.AccessTokenStatus;

import javax.annotation.Nonnull;
import javax.annotation.Nullable;
import javax.annotation.concurrent.NotThreadSafe;
import javax.annotation.concurrent.ThreadSafe;
import java.time.ZoneId;
import java.util.Locale;
import java.util.Optional;
import java.util.UUID;

import static java.util.Objects.requireNonNull;

/**
 * @author Transmogrify, LLC.
 */
@ThreadSafe
public class CurrentContext {
	@Nonnull
	private final Locale locale;
	@Nonnull
	private final ZoneId timeZone;
	@Nonnull
	private final Boolean signedByIc;
	@Nullable
	private final RemoteClient remoteClient;
	@Nullable
	private final String accessToken;
	@Nullable
	private final AccessTokenStatus accessTokenStatus;
	@Nullable
	private Account account;
<<<<<<< HEAD
	@Nonnull
	private final UUID sessionTrackingId;
=======
	@Nullable
	private final AccountSource accountSource;
>>>>>>> 28990cc6

	public CurrentContext(@Nonnull CurrentContext.Builder builder) {
		requireNonNull(builder);
		requireNonNull(builder.locale);
		requireNonNull(builder.timeZone);

		this.locale = builder.locale;
		this.timeZone = builder.timeZone;
		this.account = builder.account;
		this.accessToken = builder.accessToken;
		this.accessTokenStatus = builder.accessTokenStatus;
		this.remoteClient = builder.remoteClient;
		this.sessionTrackingId = builder.sessionTrackingId;
		this.signedByIc = builder.signedByIc == null ? false : builder.signedByIc;
		this.accountSource = builder.accountSource;
	}

	@Nonnull
	public Locale getLocale() {
		return this.locale;
	}

	@Nonnull
	public ZoneId getTimeZone() {
		return this.timeZone;
	}

	@Nonnull
	public Optional<String> getAccessToken() {
		return Optional.ofNullable(accessToken);
	}

	@Nonnull
	public Optional<AccessTokenStatus> getAccessTokenStatus() {
		return Optional.ofNullable(accessTokenStatus);
	}

	@Nonnull
	public Optional<Account> getAccount() {
		return Optional.ofNullable(account);
	}

	@Nullable
	public Optional<RemoteClient> getRemoteClient() {
		return Optional.ofNullable(remoteClient);
	}

	@Nonnull
	public Boolean getSignedByIc() {
		return signedByIc;
	}

<<<<<<< HEAD
	@Nonnull
	public UUID getSessionTrackingId() {
		return sessionTrackingId;
=======
	@Nullable
	public AccountSource getAccountSource() {
		return accountSource;
>>>>>>> 28990cc6
	}

	@NotThreadSafe
	public static class Builder {
		@Nonnull
		private final Locale locale;
		@Nonnull
		private final ZoneId timeZone;
		@Nullable
		private String accessToken;
		@Nullable
		private AccessTokenStatus accessTokenStatus;
		@Nullable
		private Account account;
		@Nullable
		private RemoteClient remoteClient;
		@Nullable
		private UUID sessionTrackingId;
		private Boolean signedByIc;
		@Nullable
		private AccountSource accountSource;

		public Builder(@Nonnull Locale locale, @Nonnull ZoneId timeZone) {
			requireNonNull(locale);
			requireNonNull(timeZone);

			this.locale = locale;
			this.timeZone = timeZone;
		}

		@Nonnull
		public Builder accessToken(@Nullable String accessToken) {
			this.accessToken = accessToken;
			return this;
		}

		@Nonnull
		public Builder accessTokenStatus(@Nullable AccessTokenStatus accessTokenStatus) {
			this.accessTokenStatus = accessTokenStatus;
			return this;
		}

		@Nonnull
		public Builder account(@Nullable Account account) {
			this.account = account;
			return this;
		}

		@Nonnull
		public Builder remoteClient(@Nullable RemoteClient remoteClient) {
			this.remoteClient = remoteClient;
			return this;
		}

		@Nonnull
		public Builder signedByIc(@Nullable Boolean signedByIc) {
			this.signedByIc = signedByIc;
			return this;
		}

		@Nonnull
<<<<<<< HEAD
		public Builder sessionTrackingId(@Nullable UUID sessionTrackingId) {
			this.sessionTrackingId = sessionTrackingId;
=======
		public Builder accountSource(@Nullable AccountSource accountSource) {
			this.accountSource = accountSource;
>>>>>>> 28990cc6
			return this;
		}

		@Nonnull
		public CurrentContext build() {
			return new CurrentContext(this);
		}
	}
}<|MERGE_RESOLUTION|>--- conflicted
+++ resolved
@@ -55,13 +55,10 @@
 	private final AccessTokenStatus accessTokenStatus;
 	@Nullable
 	private Account account;
-<<<<<<< HEAD
 	@Nonnull
 	private final UUID sessionTrackingId;
-=======
 	@Nullable
 	private final AccountSource accountSource;
->>>>>>> 28990cc6
 
 	public CurrentContext(@Nonnull CurrentContext.Builder builder) {
 		requireNonNull(builder);
@@ -114,15 +111,14 @@
 		return signedByIc;
 	}
 
-<<<<<<< HEAD
 	@Nonnull
 	public UUID getSessionTrackingId() {
 		return sessionTrackingId;
-=======
+	}
+
 	@Nullable
 	public AccountSource getAccountSource() {
 		return accountSource;
->>>>>>> 28990cc6
 	}
 
 	@NotThreadSafe
@@ -184,13 +180,14 @@
 		}
 
 		@Nonnull
-<<<<<<< HEAD
 		public Builder sessionTrackingId(@Nullable UUID sessionTrackingId) {
 			this.sessionTrackingId = sessionTrackingId;
-=======
+			return this;
+		}
+
+		@Nonnull
 		public Builder accountSource(@Nullable AccountSource accountSource) {
 			this.accountSource = accountSource;
->>>>>>> 28990cc6
 			return this;
 		}
 
