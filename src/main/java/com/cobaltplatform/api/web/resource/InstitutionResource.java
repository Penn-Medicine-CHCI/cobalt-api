/*
 * Copyright 2021 The University of Pennsylvania and Penn Medicine
 *
 * Originally created at the University of Pennsylvania and Penn Medicine by:
 * Dr. David Asch; Dr. Lisa Bellini; Dr. Cecilia Livesey; Kelley Kugler; and Dr. Matthew Press.
 *
 * Licensed under the Apache License, Version 2.0 (the "License");
 * you may not use this file except in compliance with the License.
 * You may obtain a copy of the License at
 *
 * http://www.apache.org/licenses/LICENSE-2.0
 *
 * Unless required by applicable law or agreed to in writing, software
 * distributed under the License is distributed on an "AS IS" BASIS,
 * WITHOUT WARRANTIES OR CONDITIONS OF ANY KIND, either express or implied.
 * See the License for the specific language governing permissions and
 * limitations under the License.
 */

package com.cobaltplatform.api.web.resource;

import com.cobaltplatform.api.Configuration;
import com.cobaltplatform.api.context.CurrentContext;
import com.cobaltplatform.api.integration.enterprise.EnterprisePlugin;
import com.cobaltplatform.api.integration.enterprise.EnterprisePluginProvider;
import com.cobaltplatform.api.integration.microsoft.MicrosoftAuthenticator;
import com.cobaltplatform.api.integration.microsoft.request.AuthenticationRedirectRequest;
import com.cobaltplatform.api.model.api.response.AccountSourceApiResponse;
import com.cobaltplatform.api.model.api.response.AccountSourceApiResponse.AccountSourceApiResponseFactory;
import com.cobaltplatform.api.model.api.response.InstitutionApiResponse.InstitutionApiResponseFactory;
import com.cobaltplatform.api.model.api.response.InstitutionBlurbApiResponse;
import com.cobaltplatform.api.model.api.response.InstitutionBlurbApiResponse.InstitutionBlurbApiResponseFactory;
import com.cobaltplatform.api.model.api.response.InstitutionFeatureInstitutionReferrerApiResponse.InstitutionFeatureInstitutionReferrerApiResponseFactory;
import com.cobaltplatform.api.model.api.response.InstitutionLocationApiResponse;
import com.cobaltplatform.api.model.api.response.InstitutionLocationApiResponse.InstitutionLocationApiResponseFactory;
import com.cobaltplatform.api.model.api.response.InstitutionReferrerApiResponse.InstitutionReferrerApiResponseFactory;
import com.cobaltplatform.api.model.db.Account;
import com.cobaltplatform.api.model.db.AccountSource.AccountSourceId;
import com.cobaltplatform.api.model.db.Feature.FeatureId;
import com.cobaltplatform.api.model.db.Institution;
import com.cobaltplatform.api.model.db.Institution.InstitutionId;
import com.cobaltplatform.api.model.db.InstitutionBlurb;
import com.cobaltplatform.api.model.db.InstitutionBlurbType.InstitutionBlurbTypeId;
import com.cobaltplatform.api.model.db.InstitutionFeatureInstitutionReferrer;
import com.cobaltplatform.api.model.db.InstitutionReferrer;
import com.cobaltplatform.api.model.db.InstitutionTeamMember;
import com.cobaltplatform.api.model.db.UserExperienceType.UserExperienceTypeId;
import com.cobaltplatform.api.model.security.AuthenticationRequired;
import com.cobaltplatform.api.service.AccountService;
import com.cobaltplatform.api.service.InstitutionService;
import com.cobaltplatform.api.service.MyChartService;
import com.cobaltplatform.api.util.ValidationUtility;
import com.lokalized.Strings;
import com.soklet.web.annotation.GET;
import com.soklet.web.annotation.PathParameter;
import com.soklet.web.annotation.QueryParameter;
import com.soklet.web.annotation.Resource;
import com.soklet.web.exception.AuthorizationException;
import com.soklet.web.exception.NotFoundException;
import com.soklet.web.response.ApiResponse;
import com.soklet.web.response.RedirectResponse;
import com.soklet.web.response.RedirectResponse.Type;

import javax.annotation.Nonnull;
import javax.annotation.Nullable;
import javax.annotation.concurrent.ThreadSafe;
import javax.inject.Inject;
import javax.inject.Provider;
import javax.inject.Singleton;
import java.util.ArrayList;
import java.util.HashMap;
import java.util.List;
import java.util.Map;
import java.util.Objects;
import java.util.Optional;
import java.util.UUID;
import java.util.stream.Collectors;

import static com.cobaltplatform.api.service.AnalyticsService.ANALYTICS_FINGERPRINT_QUERY_PARAMETER_NAME;
import static com.cobaltplatform.api.service.AnalyticsService.ANALYTICS_REFERRING_CAMPAIGN_QUERY_PARAMETER_NAME;
import static com.cobaltplatform.api.service.AnalyticsService.ANALYTICS_REFERRING_MESSAGE_ID_QUERY_PARAMETER_NAME;
import static com.cobaltplatform.api.service.AnalyticsService.ANALYTICS_SESSION_ID_QUERY_PARAMETER_NAME;
import static com.cobaltplatform.api.util.ValidationUtility.isValidUUID;
import static java.lang.String.format;
import static java.util.Objects.requireNonNull;

/**
 * @author Transmogrify LLC.
 */
@Resource
@Singleton
@ThreadSafe
public class InstitutionResource {
	@Nonnull
	private final InstitutionApiResponseFactory institutionApiResponseFactory;
	@Nonnull
	private final AccountSourceApiResponseFactory accountSourceApiResponseFactory;
	@Nonnull
	private final InstitutionBlurbApiResponseFactory institutionBlurbApiResponseFactory;
	@Nonnull
	private final EnterprisePluginProvider enterprisePluginProvider;
	@Nonnull
	private final InstitutionService institutionService;
	@Nonnull
	private final AccountService accountService;
	@Nonnull
	private final MyChartService myChartService;
	@Nonnull
	private final Provider<CurrentContext> currentContextProvider;
	@Nonnull
	private final Configuration configuration;
	@Nonnull
	private final Strings strings;
	@Nonnull
	private final InstitutionLocationApiResponseFactory institutionLocationApiResponseFactory;
	@Nonnull
	private final InstitutionReferrerApiResponseFactory institutionReferrerApiResponseFactory;
	@Nonnull
	private final InstitutionFeatureInstitutionReferrerApiResponseFactory institutionFeatureInstitutionReferrerApiResponseFactory;

	@Inject
	public InstitutionResource(@Nonnull InstitutionApiResponseFactory institutionApiResponseFactory,
														 @Nonnull AccountSourceApiResponseFactory accountSourceApiResponseFactory,
														 @Nonnull InstitutionBlurbApiResponseFactory institutionBlurbApiResponseFactory,
														 @Nonnull EnterprisePluginProvider enterprisePluginProvider,
														 @Nonnull InstitutionService institutionService,
														 @Nonnull MyChartService myChartService,
														 @Nonnull AccountService accountService,
														 @Nonnull Provider<CurrentContext> currentContextProvider,
														 @Nonnull Configuration configuration,
														 @Nonnull Strings strings,
														 @Nonnull InstitutionLocationApiResponseFactory institutionLocationApiResponseFactory,
														 @Nonnull InstitutionReferrerApiResponseFactory institutionReferrerApiResponseFactory,
														 @Nonnull InstitutionFeatureInstitutionReferrerApiResponseFactory institutionFeatureInstitutionReferrerApiResponseFactory) {
		requireNonNull(institutionApiResponseFactory);
		requireNonNull(accountSourceApiResponseFactory);
		requireNonNull(institutionBlurbApiResponseFactory);
		requireNonNull(enterprisePluginProvider);
		requireNonNull(institutionService);
		requireNonNull(myChartService);
		requireNonNull(accountService);
		requireNonNull(currentContextProvider);
		requireNonNull(configuration);
		requireNonNull(strings);
		requireNonNull(institutionLocationApiResponseFactory);
		requireNonNull(institutionReferrerApiResponseFactory);
		requireNonNull(institutionFeatureInstitutionReferrerApiResponseFactory);

		this.institutionApiResponseFactory = institutionApiResponseFactory;
		this.accountSourceApiResponseFactory = accountSourceApiResponseFactory;
		this.institutionBlurbApiResponseFactory = institutionBlurbApiResponseFactory;
		this.enterprisePluginProvider = enterprisePluginProvider;
		this.institutionService = institutionService;
		this.myChartService = myChartService;
		this.accountService = accountService;
		this.currentContextProvider = currentContextProvider;
		this.configuration = configuration;
		this.strings = strings;
		this.institutionLocationApiResponseFactory = institutionLocationApiResponseFactory;
		this.institutionReferrerApiResponseFactory = institutionReferrerApiResponseFactory;
		this.institutionFeatureInstitutionReferrerApiResponseFactory = institutionFeatureInstitutionReferrerApiResponseFactory;
	}

	@GET("/institution/account-sources")
	public ApiResponse getAccountSources(@Nonnull @QueryParameter Optional<AccountSourceId> accountSourceId) {
		requireNonNull(accountSourceId);

		AccountSourceId requestAccountSourceId = accountSourceId.orElse(null);
		Institution institution = getInstitutionService().findInstitutionById(getCurrentContext().getInstitutionId()).get();
		List<AccountSourceApiResponse> accountSources = availableAccountSourcesForInstitutionId(institution.getInstitutionId(), requestAccountSourceId, getCurrentContext().getUserExperienceTypeId().orElse(null));

		return new ApiResponse(new HashMap<String, Object>() {{
			put("accountSources", accountSources);
		}});
	}

	@GET("/institution")
	public ApiResponse getInstitution(@Nonnull @QueryParameter Optional<AccountSourceId> accountSourceId) {
		requireNonNull(accountSourceId);

		AccountSourceId requestAccountSourceId = accountSourceId.orElse(null);
		Institution institution = getInstitutionService().findInstitutionById(getCurrentContext().getInstitutionId()).get();
		List<AccountSourceApiResponse> accountSources = availableAccountSourcesForInstitutionId(institution.getInstitutionId(), requestAccountSourceId, getCurrentContext().getUserExperienceTypeId().orElse(null));

		return new ApiResponse(new HashMap<String, Object>() {{
			put("institution", getInstitutionApiResponseFactory().create(institution, getCurrentContext()));
			put("accountSources", accountSources);
		}});
	}

	@Nonnull
	protected List<AccountSourceApiResponse> availableAccountSourcesForInstitutionId(@Nullable InstitutionId institutionId,
																																									 @Nullable AccountSourceId filterOnAccountSourceId,
																																									 @Nullable UserExperienceTypeId userExperienceTypeId) {
		if (institutionId == null)
			return List.of();

		List<AccountSourceApiResponse> accountSources = getInstitutionService().findAccountSourcesByInstitutionId(institutionId).stream()
				.filter(accountSource -> {
					if (!accountSource.getVisible())
						return false;

					if (userExperienceTypeId != null && filterOnAccountSourceId != null) {
						return (accountSource.getRequiresUserExperienceTypeId() == null || Objects.equals(accountSource.getRequiresUserExperienceTypeId(), userExperienceTypeId))
								&& Objects.equals(accountSource.getAccountSourceId(), filterOnAccountSourceId);
					} else if (userExperienceTypeId != null) {
						return accountSource.getRequiresUserExperienceTypeId() == null || Objects.equals(accountSource.getRequiresUserExperienceTypeId(), userExperienceTypeId);
					} else if (filterOnAccountSourceId != null) {
						return Objects.equals(accountSource.getAccountSourceId(), filterOnAccountSourceId);
					}

					return true;
				})
				.map(accountSource -> getAccountSourceApiResponseFactory().create(accountSource, getConfiguration().getEnvironment()))
				.collect(Collectors.toList());

		return accountSources;
	}

	@GET("/institution-blurbs")
	public ApiResponse getInstitutionBlurbs() {
		Institution institution = getInstitutionService().findInstitutionById(getCurrentContext().getInstitutionId()).get();
		Account account = getCurrentContext().getAccount().orElse(null);

		// If you're signed in, can't view other institution data
		if (account != null && account.getInstitutionId() != institution.getInstitutionId())
			throw new AuthorizationException();

		List<InstitutionBlurb> institutionBlurbs = getInstitutionService().findInstitutionBlurbsByInstitutionId(institution.getInstitutionId());
		Map<UUID, List<InstitutionTeamMember>> institutionTeamMembersByInstitutionBlurbId = getInstitutionService().findInstitutionTeamMembersByInstitutionBlurbIdForInstitutionId(institution.getInstitutionId());

		Map<InstitutionBlurbTypeId, InstitutionBlurbApiResponse> institutionBlurbsByInstitutionBlurbTypeId = new HashMap<>();
		for (InstitutionBlurb institutionBlurb : institutionBlurbs) {
			// If you're not signed in, can't see anything other than INTRO blurb (the only publicly-visible one)
			if (account == null && institutionBlurb.getInstitutionBlurbTypeId() != InstitutionBlurbTypeId.INTRO)
				continue;

			List<InstitutionTeamMember> institutionTeamMembers = institutionTeamMembersByInstitutionBlurbId.get(institutionBlurb.getInstitutionBlurbId());

			if (institutionTeamMembers == null)
				institutionTeamMembers = List.of();

			institutionBlurbsByInstitutionBlurbTypeId.put(institutionBlurb.getInstitutionBlurbTypeId(), getInstitutionBlurbApiResponseFactory().create(institutionBlurb, institutionTeamMembers));
		}

		return new ApiResponse(new HashMap<String, Object>() {{
			put("institutionBlurbsByInstitutionBlurbTypeId", institutionBlurbsByInstitutionBlurbTypeId);
		}});
	}

	@GET("/institutions/{institutionId}/mychart-authentication-url")
	public Object myChartAuthenticationUrl(@Nonnull @PathParameter InstitutionId institutionId,
																				 @Nonnull @QueryParameter Optional<Boolean> redirectImmediately,
																				 @Nonnull @QueryParameter(ANALYTICS_FINGERPRINT_QUERY_PARAMETER_NAME) Optional<String> analyticsFingerprint,
																				 @Nonnull @QueryParameter(ANALYTICS_SESSION_ID_QUERY_PARAMETER_NAME) Optional<String> analyticsSessionId,
																				 @Nonnull @QueryParameter(ANALYTICS_REFERRING_CAMPAIGN_QUERY_PARAMETER_NAME) Optional<String> analyticsReferringCampaign,
																				 @Nonnull @QueryParameter(ANALYTICS_REFERRING_MESSAGE_ID_QUERY_PARAMETER_NAME) Optional<String> analyticsReferringMessageId) {
		requireNonNull(institutionId);
		requireNonNull(redirectImmediately);

		Account account = getCurrentContext().getAccount().orElse(null);

		Map<String, Object> claims = new HashMap<>();

		if (account != null)
			claims.put("accountId", account.getAccountId());
		if (analyticsFingerprint.isPresent() && isValidUUID(analyticsFingerprint.get()))
			claims.put(ANALYTICS_FINGERPRINT_QUERY_PARAMETER_NAME, analyticsFingerprint.get());
		if (analyticsSessionId.isPresent() && isValidUUID(analyticsSessionId.get()))
			claims.put(ANALYTICS_SESSION_ID_QUERY_PARAMETER_NAME, analyticsSessionId.get());
		if (analyticsReferringCampaign.isPresent())
			claims.put(ANALYTICS_REFERRING_CAMPAIGN_QUERY_PARAMETER_NAME, analyticsReferringCampaign.get());
		if (analyticsReferringMessageId.isPresent() && isValidUUID(analyticsReferringMessageId.get()))
			claims.put(ANALYTICS_REFERRING_MESSAGE_ID_QUERY_PARAMETER_NAME, analyticsReferringMessageId.get());

		String authenticationUrl = getMyChartService().generateAuthenticationUrlForInstitutionId(institutionId, claims);

		if (getConfiguration().isLocal() && account != null)
			authenticationUrl = authenticationUrl + "&accountId=" + account.getAccountId();

		if (redirectImmediately.isPresent() && redirectImmediately.get())
			return new RedirectResponse(authenticationUrl, Type.TEMPORARY);

		String pinnedAuthenticationUrl = authenticationUrl;

		return new ApiResponse(new HashMap<String, Object>() {{
			put("authenticationUrl", pinnedAuthenticationUrl);
		}});
	}

	@GET("/institutions/{institutionId}/microsoft-authentication-url")
	public Object microsoftAuthenticationUrl(@Nonnull @PathParameter InstitutionId institutionId,
																					 @Nonnull @QueryParameter Optional<Boolean> redirectImmediately) {
		requireNonNull(institutionId);
		requireNonNull(redirectImmediately);

		MicrosoftAuthenticator microsoftAuthenticator = getEnterprisePluginProvider().enterprisePluginForInstitutionId(institutionId).microsoftAuthenticator().get();

		// TODO: data-drive, use real state
		String authenticationUrl = microsoftAuthenticator.generateAuthenticationUrl(new AuthenticationRedirectRequest() {{
			setResponseType("code");
			setRedirectUri(format("%s/microsoft/oauth/callback", getConfiguration().getBaseUrl()));
			setResponseMode("query");
			setScope("profile openid email https://graph.microsoft.com/User.Read https://graph.microsoft.com/Calendars.Read");
			setState("12345");
		}});

		if (redirectImmediately.isPresent() && redirectImmediately.get())
			return new RedirectResponse(authenticationUrl, Type.TEMPORARY);

		return new ApiResponse(new HashMap<String, Object>() {{
			put("authenticationUrl", authenticationUrl);
		}});
	}

	@GET("/institution/locations")
	public ApiResponse getLocations() {
		Institution institution = getInstitutionService().findInstitutionById(getCurrentContext().getInstitutionId()).get();

		List<InstitutionLocationApiResponse> institutionLocations = getInstitutionService().findLocationsByInstitutionId(institution.getInstitutionId()).stream()
				.map(institutionLocation -> getInstitutionLocationApiResponseFactory().create(institutionLocation))
				.collect(Collectors.toList());

		return new ApiResponse(new HashMap<String, Object>() {{
			put("locations", institutionLocations);
		}});
	}

<<<<<<< HEAD
	@GET("/institution-feature-institution-referrers/{featureId}")
	public ApiResponse getInstitutionFeatureInstitutionReferrers(@Nonnull @PathParameter FeatureId featureId) {
		requireNonNull(featureId);

		List<InstitutionFeatureInstitutionReferrer> institutionFeatureInstitutionReferrers = getInstitutionService().findInstitutionFeatureInstitutionReferrers(getCurrentContext().getInstitutionId(), featureId);
		List<InstitutionReferrer> institutionReferrers = new ArrayList<>(institutionFeatureInstitutionReferrers.size());

		for (InstitutionFeatureInstitutionReferrer ifir : institutionFeatureInstitutionReferrers)
			institutionReferrers.add(getInstitutionService().findInstitutionReferrerById(ifir.getInstitutionReferrerId()).get());

		return new ApiResponse(Map.of(
				"institutionFeatureInstitutionReferrers", institutionFeatureInstitutionReferrers.stream()
						.map(ifir -> getInstitutionFeatureInstitutionReferrerApiResponseFactory().create(ifir))
						.collect(Collectors.toUnmodifiableList()),
				"institutionReferrers", institutionReferrers.stream()
						.map(institutionReferrer -> getInstitutionReferrerApiResponseFactory().create(institutionReferrer))
						.collect(Collectors.toUnmodifiableList())
		));
	}

	@GET("/institution-referrers/{institutionReferrerIdentifier}")
	public ApiResponse getInstitutionReferrerByIdentifier(@Nonnull @PathParameter String institutionReferrerIdentifier) {
		requireNonNull(institutionReferrerIdentifier);

		// Use UUID if it looks like a UUID, assume urlName otherwise
		InstitutionReferrer institutionReferrer = ValidationUtility.isValidUUID(institutionReferrerIdentifier)
				? getInstitutionService().findInstitutionReferrerById(UUID.fromString(institutionReferrerIdentifier)).orElse(null)
				: getInstitutionService().findInstitutionReferrerByUrlName(institutionReferrerIdentifier, getCurrentContext().getInstitutionId()).orElse(null);

		if (institutionReferrer == null)
			throw new NotFoundException();

		return new ApiResponse(Map.of(
				"institutionReferrer", getInstitutionReferrerApiResponseFactory().create(institutionReferrer)
=======
	// Google Maps API keys are only vendable to signed-in accounts for their own institution
	@AuthenticationRequired
	@GET("/institutions/{institutionId}/google-maps-platform-api-key")
	public ApiResponse googleMapsApiKey(@Nonnull @PathParameter InstitutionId institutionId) {
		requireNonNull(institutionId);

		Account account = getCurrentContext().getAccount().get();

		if (!account.getInstitutionId().equals(institutionId))
			throw new AuthorizationException();

		EnterprisePlugin enterprisePlugin = getEnterprisePluginProvider().enterprisePluginForInstitutionId(institutionId);

		return new ApiResponse(Map.of(
				"googleMapsPlatformApiKey", enterprisePlugin.googleGeoClient().getMapsPlatformApiKey()
>>>>>>> 703a047c
		));
	}

	@GET("/institutions/{institutionId}/mock-epic-token")
	public Object mockEpicToken(@Nonnull @PathParameter InstitutionId institutionId) {
		requireNonNull(institutionId);

		if (!getConfiguration().isLocal())
			throw new IllegalStateException();

		throw new UnsupportedOperationException();
	}

	@GET("/institutions/{institutionId}/mock-epic-authorize")
	public Object mockEpicAuthorize(@Nonnull @PathParameter InstitutionId institutionId,
																	@Nonnull @QueryParameter UUID accountId) {
		requireNonNull(institutionId);
		requireNonNull(accountId);

		if (!getConfiguration().isLocal())
			throw new IllegalStateException();

		return new RedirectResponse(format("/institutions/%s/mock-mychart-callback?accountId=%s", institutionId.name(), accountId), Type.TEMPORARY);
	}

	@GET("/institutions/{institutionId}/mock-mychart-callback")
	public Object mockMychartCallback(@Nonnull @PathParameter InstitutionId institutionId,
																		@Nonnull @QueryParameter UUID accountId) {
		requireNonNull(institutionId);
		requireNonNull(accountId);

		if (!getConfiguration().isLocal())
			throw new IllegalStateException();

		getAccountService().updateAccountEpicPatient(accountId, format("fake-fhir-id-%s", UUID.randomUUID()),
				format("fake-mrn-%s", UUID.randomUUID()));

		String webappBaseUrl = getInstitutionService().findWebappBaseUrlByInstitutionIdAndUserExperienceTypeId(institutionId, UserExperienceTypeId.PATIENT).get();

		return new RedirectResponse(format("%s/connect-with-support/mental-health-providers", webappBaseUrl), Type.TEMPORARY);
	}

	@GET("/institutions/{institutionId}/mock-mychart-aud")
	public Object mockMychartAud(@Nonnull @PathParameter InstitutionId institutionId) {
		requireNonNull(institutionId);

		if (!getConfiguration().isLocal())
			throw new IllegalStateException();

		throw new UnsupportedOperationException();
	}

	@Nonnull
	protected InstitutionApiResponseFactory getInstitutionApiResponseFactory() {
		return this.institutionApiResponseFactory;
	}

	@Nonnull
	protected InstitutionBlurbApiResponseFactory getInstitutionBlurbApiResponseFactory() {
		return this.institutionBlurbApiResponseFactory;
	}

	@Nonnull
	protected InstitutionService getInstitutionService() {
		return this.institutionService;
	}

	@Nonnull
	protected MyChartService getMyChartService() {
		return this.myChartService;
	}

	@Nonnull
	protected AccountService getAccountService() {
		return this.accountService;
	}

	@Nonnull
	protected CurrentContext getCurrentContext() {
		return this.currentContextProvider.get();
	}

	@Nonnull
	protected AccountSourceApiResponseFactory getAccountSourceApiResponseFactory() {
		return this.accountSourceApiResponseFactory;
	}

	@Nonnull
	protected InstitutionLocationApiResponseFactory getInstitutionLocationApiResponseFactory() {
		return this.institutionLocationApiResponseFactory;
	}

	@Nonnull
	protected InstitutionReferrerApiResponseFactory getInstitutionReferrerApiResponseFactory() {
		return this.institutionReferrerApiResponseFactory;
	}

	@Nonnull
	protected InstitutionFeatureInstitutionReferrerApiResponseFactory getInstitutionFeatureInstitutionReferrerApiResponseFactory() {
		return this.institutionFeatureInstitutionReferrerApiResponseFactory;
	}

	@Nonnull
	protected EnterprisePluginProvider getEnterprisePluginProvider() {
		return this.enterprisePluginProvider;
	}

	@Nonnull
	protected Configuration getConfiguration() {
		return this.configuration;
	}

	@Nonnull
	protected Strings getStrings() {
		return this.strings;
	}
}<|MERGE_RESOLUTION|>--- conflicted
+++ resolved
@@ -326,7 +326,6 @@
 		}});
 	}
 
-<<<<<<< HEAD
 	@GET("/institution-feature-institution-referrers/{featureId}")
 	public ApiResponse getInstitutionFeatureInstitutionReferrers(@Nonnull @PathParameter FeatureId featureId) {
 		requireNonNull(featureId);
@@ -361,7 +360,9 @@
 
 		return new ApiResponse(Map.of(
 				"institutionReferrer", getInstitutionReferrerApiResponseFactory().create(institutionReferrer)
-=======
+		));
+	}
+
 	// Google Maps API keys are only vendable to signed-in accounts for their own institution
 	@AuthenticationRequired
 	@GET("/institutions/{institutionId}/google-maps-platform-api-key")
@@ -377,7 +378,6 @@
 
 		return new ApiResponse(Map.of(
 				"googleMapsPlatformApiKey", enterprisePlugin.googleGeoClient().getMapsPlatformApiKey()
->>>>>>> 703a047c
 		));
 	}
 
