--- conflicted
+++ resolved
@@ -177,15 +177,12 @@
 
 			RemoteClient remoteClient = RemoteClient.fromHttpServletRequest(httpServletRequest);
 
-<<<<<<< HEAD
 			Optional<String> sessionTrackingString = WebUtility.extractValueFromRequest(httpServletRequest, getSessionTrackingIdPropertyName());
 			UUID sessionTrackingId = sessionTrackingString.isPresent() ? UUID.fromString(sessionTrackingString.get()) : null;
-=======
 			AccountSource accountSource = null;
 
 			if (account != null)
 				accountSource = getAccountService().findRequiredAccountSourceByAccountId(account.getAccountId());
->>>>>>> 28990cc6
 
 			CurrentContext currentContext = new CurrentContext.Builder(locale, timeZone)
 					.accessToken(accessTokenValue)
