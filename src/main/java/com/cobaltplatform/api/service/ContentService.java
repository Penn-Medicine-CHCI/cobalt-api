--- conflicted
+++ resolved
@@ -40,15 +40,8 @@
 import com.cobaltplatform.api.model.service.FindResult;
 import com.cobaltplatform.api.util.Formatter;
 import com.cobaltplatform.api.util.LinkGenerator;
-<<<<<<< HEAD
+import com.cobaltplatform.api.util.db.DatabaseProvider;
 import com.google.common.util.concurrent.ThreadFactoryBuilder;
-=======
-import com.cobaltplatform.api.util.Normalizer;
-import com.cobaltplatform.api.util.ValidationException;
-import com.cobaltplatform.api.util.ValidationException.FieldError;
-import com.cobaltplatform.api.util.ValidationUtility;
-import com.cobaltplatform.api.util.db.DatabaseProvider;
->>>>>>> a6aca16a
 import com.lokalized.Strings;
 import com.pyranid.Database;
 import org.slf4j.Logger;
@@ -628,7 +621,7 @@
 		@Nonnull
 		private final ErrorReporter errorReporter;
 		@Nonnull
-		private final Database database;
+		private final DatabaseProvider databaseProvider;
 		@Nonnull
 		private final Configuration configuration;
 		@Nonnull
@@ -637,16 +630,16 @@
 		@Inject
 		public BackgroundSyncTask(@Nonnull CurrentContextExecutor currentContextExecutor,
 															@Nonnull ErrorReporter errorReporter,
-															@Nonnull Database database,
+															@Nonnull DatabaseProvider databaseProvider,
 															@Nonnull Configuration configuration) {
 			requireNonNull(currentContextExecutor);
 			requireNonNull(errorReporter);
-			requireNonNull(database);
+			requireNonNull(databaseProvider);
 			requireNonNull(configuration);
 
 			this.currentContextExecutor = currentContextExecutor;
 			this.errorReporter = errorReporter;
-			this.database = database;
+			this.databaseProvider = databaseProvider;
 			this.configuration = configuration;
 			this.logger = LoggerFactory.getLogger(getClass());
 		}
@@ -710,7 +703,7 @@
 
 		@Nonnull
 		protected Database getDatabase() {
-			return this.database;
+			return this.databaseProvider.get();
 		}
 
 		@Nonnull
