/*
 * Copyright 2021 The University of Pennsylvania and Penn Medicine
 *
 * Originally created at the University of Pennsylvania and Penn Medicine by:
 * Dr. David Asch; Dr. Lisa Bellini; Dr. Cecilia Livesey; Kelley Kugler; and Dr. Matthew Press.
 *
 * Licensed under the Apache License, Version 2.0 (the "License");
 * you may not use this file except in compliance with the License.
 * You may obtain a copy of the License at
 *
 * http://www.apache.org/licenses/LICENSE-2.0
 *
 * Unless required by applicable law or agreed to in writing, software
 * distributed under the License is distributed on an "AS IS" BASIS,
 * WITHOUT WARRANTIES OR CONDITIONS OF ANY KIND, either express or implied.
 * See the License for the specific language governing permissions and
 * limitations under the License.
 */

package com.cobaltplatform.api.service;

import com.cobaltplatform.api.model.db.Account;
import com.cobaltplatform.api.model.db.CalendarPermission.CalendarPermissionId;
import com.cobaltplatform.api.model.db.GroupSession;
import com.cobaltplatform.api.model.db.GroupSessionRequest;
import com.cobaltplatform.api.model.db.GroupSessionRequestStatus.GroupSessionRequestStatusId;
import com.cobaltplatform.api.model.db.GroupSessionStatus.GroupSessionStatusId;
import com.cobaltplatform.api.model.db.Institution.InstitutionId;
import com.cobaltplatform.api.model.db.Interaction;
import com.cobaltplatform.api.model.db.InteractionInstance;
import com.cobaltplatform.api.model.db.Provider;
import com.cobaltplatform.api.model.db.Role.RoleId;
import com.cobaltplatform.api.model.security.AccountCapabilities;
import com.cobaltplatform.api.util.Normalizer;

import javax.annotation.Nonnull;
import javax.annotation.concurrent.ThreadSafe;
import javax.inject.Inject;
import java.util.HashMap;
import java.util.Map;
import java.util.Objects;

import static java.util.Objects.requireNonNull;

/**
 * @author Transmogrify, LLC.
 */
@ThreadSafe
public class AuthorizationService {
	@Nonnull
	private final javax.inject.Provider<AvailabilityService> availabilityServiceProvider;
	@Nonnull
	private final javax.inject.Provider<GroupSessionService> groupSessionServiceProvider;
	@Nonnull
	private final javax.inject.Provider<InteractionService> interactionServiceProvider;
	@Nonnull
	private final Normalizer normalizer;

	@Inject
<<<<<<< HEAD
	public AuthorizationService(@Nonnull javax.inject.Provider<AvailabilityService> availabilityServiceProvider,
															@Nonnull javax.inject.Provider<GroupSessionService> groupSessionServiceProvider,
=======
	public AuthorizationService(@Nonnull javax.inject.Provider<GroupSessionService> groupSessionServiceProvider,
															@Nonnull javax.inject.Provider<InteractionService> interactionServiceProvider,
>>>>>>> 8c4f4250
															@Nonnull Normalizer normalizer) {
		requireNonNull(availabilityServiceProvider);
		requireNonNull(groupSessionServiceProvider);
		requireNonNull(interactionServiceProvider);
		requireNonNull(normalizer);

		this.availabilityServiceProvider = availabilityServiceProvider;
		this.groupSessionServiceProvider = groupSessionServiceProvider;
		this.interactionServiceProvider = interactionServiceProvider;
		this.normalizer = normalizer;
	}

	@Nonnull
	public AccountCapabilities determineAccountCapabilities(@Nonnull Account account,
																													@Nonnull InstitutionId institutionId) {
		requireNonNull(account);
		requireNonNull(institutionId);

		AccountCapabilities accountCapabilities = new AccountCapabilities();

		if (account.getRoleId() == RoleId.SUPER_ADMINISTRATOR) {
			accountCapabilities.setViewNavAdminGroupSession(true);
			accountCapabilities.setViewNavAdminGroupSessionRequest(true);
			accountCapabilities.setViewNavAdminMyContent(true);
			accountCapabilities.setViewNavAdminAvailableContent(true);
			accountCapabilities.setViewNavAdminCalendar(true);
		} else if (account.getRoleId() == RoleId.ADMINISTRATOR && account.getInstitutionId() == institutionId) {
			accountCapabilities.setViewNavAdminGroupSession(true);
			accountCapabilities.setViewNavAdminGroupSessionRequest(true);
			accountCapabilities.setViewNavAdminMyContent(true);
			accountCapabilities.setViewNavAdminAvailableContent(true);
			accountCapabilities.setViewNavAdminCalendar(true);
		} else if (account.getInstitutionId() == institutionId) {
			accountCapabilities.setViewNavAdminGroupSession(getGroupSessionService().canTakeActionOnGroupSessions(account, institutionId));
			accountCapabilities.setViewNavAdminGroupSessionRequest(getGroupSessionService().canTakeActionOnGroupSessionRequests(account, institutionId));
			accountCapabilities.setViewNavAdminCalendar(getAvailabilityService().canTakeActionOnCalendars(account, institutionId));
		}

		return accountCapabilities;
	}

	@Nonnull
	public Map<InstitutionId, AccountCapabilities> determineAccountCapabilitiesByInstitutionId(@Nonnull Account account) {
		requireNonNull(account);

		Map<InstitutionId, AccountCapabilities> accountCapabilitiesByInstitutionId = new HashMap<>(InstitutionId.values().length);

		for (InstitutionId institutionId : InstitutionId.values())
			accountCapabilitiesByInstitutionId.put(institutionId, determineAccountCapabilities(account, institutionId));

		return accountCapabilitiesByInstitutionId;
	}

	@Nonnull
	public boolean canEditGroupSession(@Nonnull GroupSession groupSession,
																		 @Nonnull Account account) {
		requireNonNull(groupSession);
		requireNonNull(account);

		if (account.getRoleId() == RoleId.SUPER_ADMINISTRATOR)
			return true;

		if (account.getRoleId() == RoleId.ADMINISTRATOR && groupSession.getInstitutionId() == account.getInstitutionId())
			return true;

		String accountEmailAddress = getNormalizer().normalizeEmailAddress(account.getEmailAddress()).orElse(null);
		String facilitatorEmailAddress = getNormalizer().normalizeEmailAddress(groupSession.getFacilitatorEmailAddress()).orElse(null);

		boolean submitter = Objects.equals(account.getAccountId(), groupSession.getSubmitterAccountId());
		boolean facilitator = Objects.equals(account.getAccountId(), groupSession.getFacilitatorAccountId())
				|| (account.getEmailAddress() != null && Objects.equals(accountEmailAddress, facilitatorEmailAddress));

		// Submitters and facilitators can only edit in NEW status
		if ((submitter || facilitator) && groupSession.getGroupSessionStatusId() == GroupSessionStatusId.NEW)
			return true;

		return false;
	}

	@Nonnull
	public boolean canEditGroupSessionStatus(@Nonnull GroupSession groupSession,
																					 @Nonnull Account account) {
		requireNonNull(groupSession);
		requireNonNull(account);

		if (account.getRoleId() == RoleId.SUPER_ADMINISTRATOR)
			return true;

		if (account.getRoleId() == RoleId.ADMINISTRATOR && groupSession.getInstitutionId() == account.getInstitutionId())
			return true;

		return false;
	}

	@Nonnull
	public boolean canEditGroupSessionRequest(@Nonnull GroupSessionRequest groupSessionRequest,
																						@Nonnull Account account) {
		requireNonNull(groupSessionRequest);
		requireNonNull(account);

		if (account.getRoleId() == RoleId.SUPER_ADMINISTRATOR)
			return true;

		if (account.getRoleId() == RoleId.ADMINISTRATOR && groupSessionRequest.getInstitutionId() == account.getInstitutionId())
			return true;

		String accountEmailAddress = getNormalizer().normalizeEmailAddress(account.getEmailAddress()).orElse(null);
		String facilitatorEmailAddress = getNormalizer().normalizeEmailAddress(groupSessionRequest.getFacilitatorEmailAddress()).orElse(null);

		boolean facilitator = Objects.equals(account.getAccountId(), groupSessionRequest.getFacilitatorAccountId())
				|| (account.getEmailAddress() != null && Objects.equals(accountEmailAddress, facilitatorEmailAddress));
		boolean submitter = Objects.equals(account.getAccountId(), groupSessionRequest.getSubmitterAccountId());

		// Submitters and facilitators can only edit in NEW status
		if ((submitter || facilitator) && groupSessionRequest.getGroupSessionRequestStatusId() == GroupSessionRequestStatusId.NEW)
			return true;

		return false;
	}

	@Nonnull
	public boolean canEditGroupSessionRequestStatus(@Nonnull GroupSessionRequest groupSessionRequest,
																									@Nonnull Account account) {
		requireNonNull(groupSessionRequest);
		requireNonNull(account);

		if (account.getRoleId() == RoleId.SUPER_ADMINISTRATOR)
			return true;

		if (account.getRoleId() == RoleId.ADMINISTRATOR && groupSessionRequest.getInstitutionId() == account.getInstitutionId())
			return true;

		return false;
	}

	@Nonnull
	public boolean canViewProvider(@Nonnull Provider provider,
																 @Nonnull Account account) {
		requireNonNull(provider);
		requireNonNull(account);

		if (account.getRoleId() == RoleId.SUPER_ADMINISTRATOR)
			return true;

		return provider.getInstitutionId() == account.getInstitutionId();
	}

	@Nonnull
	public Boolean canEditProvider(@Nonnull Provider provider,
																 @Nonnull Account account) {
		requireNonNull(provider);
		requireNonNull(account);

		if (account.getRoleId() == RoleId.SUPER_ADMINISTRATOR)
			return true;

		if (account.getRoleId() == RoleId.ADMINISTRATOR && provider.getInstitutionId() == account.getInstitutionId())
			return true;

		return Objects.equals(account.getProviderId(), provider.getProviderId());
	}

	@Nonnull
<<<<<<< HEAD
	public boolean canViewProviderCalendar(@Nonnull Provider provider,
																				 @Nonnull Account account) {
		requireNonNull(provider);
=======
	public Boolean canCreateInteractionInstance(@Nonnull Interaction interaction,
																							@Nonnull Account account) {
		requireNonNull(interaction);
>>>>>>> 8c4f4250
		requireNonNull(account);

		if (account.getRoleId() == RoleId.SUPER_ADMINISTRATOR)
			return true;

<<<<<<< HEAD
		if (account.getRoleId() == RoleId.ADMINISTRATOR && provider.getInstitutionId() == account.getInstitutionId())
			return true;

		if (Objects.equals(account.getProviderId(), provider.getProviderId()))
			return true;

		CalendarPermissionId calendarPermissionId = getAvailabilityService().findCalendarPermissionByAccountId(
				provider.getProviderId(), account.getAccountId()).orElse(null);
		
		return calendarPermissionId == CalendarPermissionId.MANAGER || calendarPermissionId == CalendarPermissionId.VIEWER;
	}

	@Nonnull
	public boolean canEditProviderCalendar(@Nonnull Provider provider,
																				 @Nonnull Account account) {
		requireNonNull(provider);
		requireNonNull(account);

		if (account.getRoleId() == RoleId.SUPER_ADMINISTRATOR)
			return true;

		if (account.getRoleId() == RoleId.ADMINISTRATOR && provider.getInstitutionId() == account.getInstitutionId())
			return true;

		if (Objects.equals(account.getProviderId(), provider.getProviderId()))
			return true;

		CalendarPermissionId calendarPermissionId = getAvailabilityService().findCalendarPermissionByAccountId(
				provider.getProviderId(), account.getAccountId()).orElse(null);

		return calendarPermissionId == CalendarPermissionId.MANAGER;
	}

	@Nonnull
	protected AvailabilityService getAvailabilityService() {
		return availabilityServiceProvider.get();
=======
		if (!Objects.equals(interaction.getInstitutionId(), account.getInstitutionId()))
			return false;

		return account.getStandardMetadata().getInteractionIds() != null
				&& account.getStandardMetadata().getInteractionIds().contains(interaction.getInteractionId());
	}

	@Nonnull
	public Boolean canViewInteractionInstance(@Nonnull InteractionInstance interactionInstance,
																						@Nonnull Account account) {
		requireNonNull(interactionInstance);
		requireNonNull(account);

		Interaction interaction = getInteractionService().findInteractionById(interactionInstance.getInteractionId()).orElse(null);

		if (interaction == null)
			return false;

		if (account.getRoleId() == RoleId.SUPER_ADMINISTRATOR)
			return true;

		if (!Objects.equals(interaction.getInstitutionId(), account.getInstitutionId()))
			return false;

		return account.getStandardMetadata().getInteractionIds() != null
				&& account.getStandardMetadata().getInteractionIds().contains(interactionInstance.getInteractionId());
	}

	@Nonnull
	public Boolean canTakeActionOnInteractionInstance(@Nonnull InteractionInstance interactionInstance,
																										@Nonnull Account account) {
		requireNonNull(interactionInstance);
		requireNonNull(account);

		return canViewInteractionInstance(interactionInstance, account);
>>>>>>> 8c4f4250
	}

	@Nonnull
	protected GroupSessionService getGroupSessionService() {
		return groupSessionServiceProvider.get();
	}

	@Nonnull
	protected InteractionService getInteractionService() {
		return interactionServiceProvider.get();
	}

	@Nonnull
	protected Normalizer getNormalizer() {
		return normalizer;
	}
}<|MERGE_RESOLUTION|>--- conflicted
+++ resolved
@@ -57,13 +57,9 @@
 	private final Normalizer normalizer;
 
 	@Inject
-<<<<<<< HEAD
 	public AuthorizationService(@Nonnull javax.inject.Provider<AvailabilityService> availabilityServiceProvider,
 															@Nonnull javax.inject.Provider<GroupSessionService> groupSessionServiceProvider,
-=======
-	public AuthorizationService(@Nonnull javax.inject.Provider<GroupSessionService> groupSessionServiceProvider,
 															@Nonnull javax.inject.Provider<InteractionService> interactionServiceProvider,
->>>>>>> 8c4f4250
 															@Nonnull Normalizer normalizer) {
 		requireNonNull(availabilityServiceProvider);
 		requireNonNull(groupSessionServiceProvider);
@@ -227,21 +223,14 @@
 	}
 
 	@Nonnull
-<<<<<<< HEAD
 	public boolean canViewProviderCalendar(@Nonnull Provider provider,
 																				 @Nonnull Account account) {
 		requireNonNull(provider);
-=======
-	public Boolean canCreateInteractionInstance(@Nonnull Interaction interaction,
-																							@Nonnull Account account) {
-		requireNonNull(interaction);
->>>>>>> 8c4f4250
-		requireNonNull(account);
-
-		if (account.getRoleId() == RoleId.SUPER_ADMINISTRATOR)
-			return true;
-
-<<<<<<< HEAD
+		requireNonNull(account);
+
+		if (account.getRoleId() == RoleId.SUPER_ADMINISTRATOR)
+			return true;
+
 		if (account.getRoleId() == RoleId.ADMINISTRATOR && provider.getInstitutionId() == account.getInstitutionId())
 			return true;
 
@@ -278,7 +267,17 @@
 	@Nonnull
 	protected AvailabilityService getAvailabilityService() {
 		return availabilityServiceProvider.get();
-=======
+	}
+
+	@Nonnull
+	public Boolean canCreateInteractionInstance(@Nonnull Interaction interaction,
+																							@Nonnull Account account) {
+		requireNonNull(interaction);
+		requireNonNull(account);
+
+		if (account.getRoleId() == RoleId.SUPER_ADMINISTRATOR)
+			return true;
+
 		if (!Objects.equals(interaction.getInstitutionId(), account.getInstitutionId()))
 			return false;
 
@@ -314,7 +313,6 @@
 		requireNonNull(account);
 
 		return canViewInteractionInstance(interactionInstance, account);
->>>>>>> 8c4f4250
 	}
 
 	@Nonnull
