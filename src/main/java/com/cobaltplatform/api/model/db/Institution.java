--- conflicted
+++ resolved
@@ -239,7 +239,10 @@
 	@Nullable
 	private String privacyPolicyUrl;
 	@Nullable
-<<<<<<< HEAD
+	private String secureFilesharingPlatformName;
+	@Nullable
+	private String secureFilesharingPlatformUrl;
+	@Nullable
 	private String googleReportingServiceAccountPrivateKey;
 	@Nullable
 	private String ga4PropertyId;
@@ -254,11 +257,6 @@
 	private String mixpanelServiceAccountSecret;
 	@Nullable
 	private LocalDate mixpanelEventHistoryStartsAt;
-=======
-	private String secureFilesharingPlatformName;
-	@Nullable
-	private String secureFilesharingPlatformUrl;
->>>>>>> 1ccd739e
 
 	public enum InstitutionId {
 		COBALT,
@@ -1130,8 +1128,24 @@
 		this.privacyPolicyUrl = privacyPolicyUrl;
 	}
 
-	@Nullable
-<<<<<<< HEAD
+	public String getSecureFilesharingPlatformName() {
+		return this.secureFilesharingPlatformName;
+	}
+
+	public void setSecureFilesharingPlatformName(@Nullable String secureFilesharingPlatformName) {
+		this.secureFilesharingPlatformName = secureFilesharingPlatformName;
+	}
+
+	@Nullable
+	public String getSecureFilesharingPlatformUrl() {
+		return this.secureFilesharingPlatformUrl;
+	}
+
+	public void setSecureFilesharingPlatformUrl(@Nullable String secureFilesharingPlatformUrl) {
+		this.secureFilesharingPlatformUrl = secureFilesharingPlatformUrl;
+	}
+
+	@Nullable
 	public String getGoogleReportingServiceAccountPrivateKey() {
 		return this.googleReportingServiceAccountPrivateKey;
 	}
@@ -1192,22 +1206,5 @@
 
 	public void setMixpanelEventHistoryStartsAt(@Nullable LocalDate mixpanelEventHistoryStartsAt) {
 		this.mixpanelEventHistoryStartsAt = mixpanelEventHistoryStartsAt;
-=======
-	public String getSecureFilesharingPlatformName() {
-		return this.secureFilesharingPlatformName;
-	}
-
-	public void setSecureFilesharingPlatformName(@Nullable String secureFilesharingPlatformName) {
-		this.secureFilesharingPlatformName = secureFilesharingPlatformName;
-	}
-
-	@Nullable
-	public String getSecureFilesharingPlatformUrl() {
-		return this.secureFilesharingPlatformUrl;
-	}
-
-	public void setSecureFilesharingPlatformUrl(@Nullable String secureFilesharingPlatformUrl) {
-		this.secureFilesharingPlatformUrl = secureFilesharingPlatformUrl;
->>>>>>> 1ccd739e
 	}
 }