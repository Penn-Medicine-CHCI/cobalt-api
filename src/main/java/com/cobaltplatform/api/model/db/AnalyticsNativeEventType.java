/*
 * Copyright 2021 The University of Pennsylvania and Penn Medicine
 *
 * Originally created at the University of Pennsylvania and Penn Medicine by:
 * Dr. David Asch; Dr. Lisa Bellini; Dr. Cecilia Livesey; Kelley Kugler; and Dr. Matthew Press.
 *
 * Licensed under the Apache License, Version 2.0 (the "License");
 * you may not use this file except in compliance with the License.
 * You may obtain a copy of the License at
 *
 * http://www.apache.org/licenses/LICENSE-2.0
 *
 * Unless required by applicable law or agreed to in writing, software
 * distributed under the License is distributed on an "AS IS" BASIS,
 * WITHOUT WARRANTIES OR CONDITIONS OF ANY KIND, either express or implied.
 * See the License for the specific language governing permissions and
 * limitations under the License.
 */

package com.cobaltplatform.api.model.db;

import javax.annotation.Nullable;
import javax.annotation.concurrent.NotThreadSafe;

import static java.lang.String.format;

/**
 * @author Transmogrify LLC.
 */
@NotThreadSafe
public class AnalyticsNativeEventType {
	@Nullable
	private AnalyticsNativeEventTypeId analyticsNativeEventTypeId;
	@Nullable
	private String description;

	public enum AnalyticsNativeEventTypeId {
		// When the user brings the browser tab into focus (unminimizes the window, switches into it from another tab)
		// See https://developer.mozilla.org/en-US/docs/Web/API/Document/visibilitychange_event for details
		// In a native app, this would be fired when the app is brought to the foreground
		// There is no additional data associated with this event type.
		SESSION_STARTED,
		// Fired if, due to a browser bug regarding session storage, we have to manually "restore" a session as a workaround.
		// See https://issues.chromium.org/issues/40940701
		// There is no additional data associated with this event type.
		SESSION_RESTORED,
		// Fired periodically when the website/app is in the foreground (that is, being actively used).
		// For example, in a web browser, if the user switches to a different browser tab or minimizes the browser window, heartbeats
		// should cease until the application tab is re-focused or the window is unminimized.
		// Additional data:
		// * intervalInMilliseconds (Integer, the recurring interval duration in millis, only present if this heartbeat was fired by an automated interval as opposed to an explicit one-off)
		HEARTBEAT,
		// When the user brings the browser tab out of focus (minimizes the window, switches to another tab)
		// See https://developer.mozilla.org/en-US/docs/Web/API/Document/visibilitychange_event for details
		// In a native app, this would be fired when the app is sent to the background
		// There is no additional data associated with this event type.
		BROUGHT_TO_FOREGROUND,
		// When the user brings the browser tab out of focus (minimizes the window, switches to another tab)
		// See https://developer.mozilla.org/en-US/docs/Web/API/Document/visibilitychange_event for details
		// In a native app, this would be fired when the app is sent to the background
		// There is no additional data associated with this event type.
		SENT_TO_BACKGROUND,
		// When the browser's URL changes, either from initial page load or SPA client-side routing
		// Additional data:
		// * url (String, the URL that was changed to)
		// * previousUrl (String, the URL that was navigated away from, may be null for initial loads/external referrals)
		URL_CHANGED,
		// When an API call attempt fails (returns a status >= 400, terminated client-side, etc.)
		// Additional data:
		// * request (Object)
		//    * method (String, e.g. GET, POST)
		//    * URL (String, starts with '/')
		//    * body (JSON data, if present)
		// * response (Object)
		//    * status (Integer, if present)
		//    * body (JSON data, if present)
		API_CALL_ERROR,
		// When an account successfully authenticates with the backend.
		// There is no additional data associated with this event type.
		// * accountId (UUID)
		// * redirectUrl (String, if the system plans to redirect the user immediately after sign-in)
		ACCOUNT_SIGNED_IN,
		// When an account explicitly chooses to sign-out via the UI.
		// Additional data:
		// * accountId (UUID)
		// * source (String, indicates in what part of the system the sign-out occurred)
		//    CONSENT_FORM: When viewing a consent form and revoking consent
		//    PATIENT_HEADER: In the header navigation of the patient experience
		//    ADMIN_HEADER: In the header navigation of the admin experience
		//    MHIC_HEADER: In the header navigation of the MHIC experience
		//    ACCESS_TOKEN_EXPIRED: If the backend reports that the access token is invalid/expired
		//    STUDY_ONBOARDING: If necessary as part of the study onboarding process
		ACCOUNT_SIGNED_OUT,
		// When a MyChart handshake has succeeded (prior to linking to an account).
		// There is no additional data associated with this event type.
		MYCHART_AUTHENTICATION_SUCCEEDED,
		// When a MyChart handshake has failed (e.g. user declines to link their account to Cobalt on the MyChart side)
		// Additional data:
		// * myChartError (String with the MyChart `error` value, e.g. `access_denied`)
		// * myChartErrorDescription (String, if available, with the MyChart `error_description` value, e.g. `User refused`)
		MYCHART_AUTHENTICATION_FAILED,
		// On the web, when the "sign-in" page is rendered.
		// There is no additional data associated with this event type.
		PAGE_VIEW_SIGN_IN,
		// On the web, when the "sign-in with email" page is rendered.
		// There is no additional data associated with this event type.
		PAGE_VIEW_SIGN_IN_EMAIL,
		// On the web, when the "home" page is rendered (default landing screen after sign-in).
		// There is no additional data associated with this event type.
		PAGE_VIEW_HOME,
		// On the web, when the Group Sessions Overview page is rendered.
		// Additional data:
		// * searchQuery: (String, if the page is filtered by a search query)
		PAGE_VIEW_GROUP_SESSIONS,
		// On the web, when a Group Session Detail page is rendered.
		// Additional data:
		// * groupSessionId (UUID)
		PAGE_VIEW_GROUP_SESSION_DETAIL,
		// On the web, when a Provider List page is rendered.
		// Additional data:
		// * featureId: (String, the selected feature ID for this group of providers)
		// * supportRoleIds: (String[], the support roles associated with the feature ID)
		// * startDate: (Date in YYYY-MM-DD format, start of availability filter range)
		// * endDate: (Date in YYYY-MM-DD format, end of availability filter range)
		// * appointmentTimeIds: (String[], if the results are filtered by logical time values)
		// * institutionLocationId (UUID, if user has chosen an institution location)
		// * patientOrderId (UUID, if user is viewing providers available for a particular order)
		// * availabilitySections (Object[], the detailed day-by-day provider availability/timeslots shown to the patient)
		PAGE_VIEW_PROVIDERS,
		// On the web, when a Provider Appointment Confirmation page is rendered.
		// Additional data:
		// * providerId (UUID, the provider ID who will be booked)
		// * appointmentTypeId (UUID, the appointment type ID that will be booked)
		// * date (Date in YYYY-MM-DD format, the date of the appointment in the provider's time zone)
		// * time (Time in HH:MM format (0-23 hours), the time of the appointment in the provider's time zone)
		// * intakeAssessmentId (UUID, if there was an intake assessment taken prior to booking)
		// * patientOrderId (UUID, if this appointment is booked for a particular order)
		// * epicAppointmentFhirId (String, if this appointment is associated with an Epic FHIR slot)
		PAGE_VIEW_PROVIDER_APPOINTMENT_CONFIRMATION,
		// On the web, when the special "Medication Prescriber" feature page is rendered.
		// There is no additional data associated with this event type.
		PAGE_VIEW_MEDICATION_PRESCRIBER,
		// On the web, when a "topic center" page is rendered.
		// Additional data:
		// * topicCenterId (UUID)
		@Deprecated
		PAGE_VIEW_TOPIC_CENTER,
		// On the web, when a custom Page is rendered.
		// Additional data:
		// * pageId (UUID)
		PAGE_VIEW_PAGE,
		// On the web, when the toplevel Resource Library page is rendered.
		// * mode: (String, one of DEFAULT, FILTERED, or RECOMMENDED based on how page is displayed)
		// * searchQuery: (String, if in FILTERED mode, when the page is filtered by a search query)
		// * tagIds: (String[], if in FILTERED mode and the page is filtered by tag IDs)
		// * contentTypeIds: (String[], if in FILTERED mode and the page is filtered by content type IDs)
		// * contentDurationIds: (String[], if in FILTERED mode and the page is filtered by content duration IDs),
		// * contentAudienceTypeIds: (String[], if in FILTERED mode and the page is filtered by content audience type IDs),
		// * totalCount: (Integer, if in FILTERED or RECOMMENDED mode, how many results exist for the mode. Not all results may be shown)
		PAGE_VIEW_RESOURCE_LIBRARY,
		// On the web, when a Resource Library Tag Group page is rendered.
		// Additional data:
		// * tagGroupId (String)
		// * tagIds: (String[], if the page is filtered by tag IDs)
		// * contentTypeIds: (String[], if the page is filtered by content type IDs)
		// * contentDurationIds: (String[], if the page is filtered by content duration IDs),
		// * contentAudienceTypeIds: (String[], if in FILTERED mode and the page is filtered by content audience type IDs),
		// * searchQuery: (String, if the page is filtered by a search query)
		// * totalCount: (Integer, how many results exist. Not all results may be shown)
		PAGE_VIEW_RESOURCE_LIBRARY_TAG_GROUP,
		// On the web, when a Resource Library Tag page is rendered.
		// Additional data:
		// * tagId (String)
		// * contentTypeIds: (String[], if the page is filtered by content type IDs)
		// * contentDurationIds: (String[], if the page is filtered by content duration IDs)
		// * contentAudienceTypeIds: (String[], if in FILTERED mode and the page is filtered by content audience type IDs),
		PAGE_VIEW_RESOURCE_LIBRARY_TAG,
		// On the web, when a Resource Library Detail page is rendered.
		// Additional data:
		// * contentId (UUID)
		PAGE_VIEW_RESOURCE_LIBRARY_DETAIL,
		// On the web, when the "my events" page is rendered.
		// Additional data:
		// * appointmentId (UUID, if this page view is intended to highlight a specific appointment, e.g. post-booking or via email link)
		// * groupSessionReservationId (UUID, if this page view is intended to highlight a specific group session reservation, e.g. post-booking or via email link)
		PAGE_VIEW_MY_EVENTS,
		// On the web, when the "contact us" page is rendered.
		// There is no additional data associated with this event type.
		PAGE_VIEW_CONTACT_US,
		// On the web, when the Resource Navigator page is rendered.
		// There is no additional data associated with this event type.
		PAGE_VIEW_RESOURCE_NAVIGATOR,
		// On the web, when the FAQ overview page is rendered.
		// There is no additional data associated with this event type.
		PAGE_VIEW_FAQS,
		// On the web, when a FAQ detail page is rendered.
		// Additional data:
		// * faqId (UUID)
		PAGE_VIEW_FAQ_DETAIL,
		// On the web, when the Institution Resources overview page is rendered.
		// There is no additional data associated with this event type.
		PAGE_VIEW_INSTITUTION_RESOURCES,
		// On the web, when an Institution Resource Group detail page is rendered.
		// Additional data:
		// * institutionResourceGroupId (UUID)
		PAGE_VIEW_INSTITUTION_RESOURCE_GROUP_DETAIL,
		// On the web, when the "in crisis" page is rendered.
		// There is no additional data associated with this event type.
		PAGE_VIEW_IN_CRISIS,
		//-- On the web, when the "courses" page is rendered.
		//-- There is no additional data associated with this event type.
		PAGE_VIEW_COURSES,
		// On the web, when the "course detail" page is rendered.
		// Additional data:
		// * courseId (UUID)
		// * courseSessionId (UUID) - optional, if a session has been started for this course
		PAGE_VIEW_COURSE_DETAIL,
		// On the web, when the "course unit" page is rendered.
		// Additional data:
		// * courseUnitId (UUID)
		// * courseSessionId (UUID) - optional, if a session has been started for this course
		PAGE_VIEW_COURSE_UNIT,

		// On the web, when the MHIC "Priorities" page is rendered.
		// If a priority group tab on the page is selected, another event should be fired.
		// Additional data:
		// * priorityGroupId (String, which tab is selected)
		//    OUTREACH_REVIEW
		//    VOICEMAIL_TASK
		//    OUTREACH_FOLLOWUP_NEEDED
		//    SCHEDULED_ASSESSMENT
		//    NEED_RESOURCES
		//    SAFETY_PLANNING
		// * totalCount (Integer, how many orders are shown in the selected tab)
		PAGE_VIEW_MHIC_PRIORITIES,
		// On the web, when the MHIC "Assigned Orders" page is rendered.
		// If a filter or "sort by" option is selected, another event should be fired.
		// Additional data:
		// * patientOrderSortColumnId: (PatientOrderSortColumnId, if explicitly selected)
		// * sortDirectionId: (SortDirectionId, if explicitly selected)
		// * patientOrderOutreachStatusId: (PatientOrderOutreachStatusId, if explicitly specified)
		// * patientOrderScreeningStatusId: (PatientOrderScreeningStatusId, if explicitly specified)
		// * patientOrderScheduledScreeningScheduledDate (Date, e.g. 2024-10-11, if explicitly specified)
		// * patientOrderResourcingStatusId: (PatientOrderResourcingStatusId, if explicitly specified)
		// * PatientOrderResourceCheckInResponseStatusId: (PatientOrderResourceCheckInResponseStatusId, if explicitly specified)
		// * patientOrderAssignmentStatusId: (PatientOrderAssignmentStatusId, if explicitly specified)
		// * patientOrderDispositionId: (PatientOrderAssignmentStatusId, if explicitly specified)
		// * referringPracticeIds: (String[], if explicitly specified)
		// * patientOrderFilterFlagTypeIds: (PatientOrderFilterFlagTypeId[], if explicitly specified)
		// * pageNumber (Integer, which page of the results we're on, 0-indexed)
		// * pageSize (Integer, the maximum number of results visible per page)
		// * totalCount (Integer, how many results exist. Not all results may be shown)
		PAGE_VIEW_MHIC_ASSIGNED_ORDERS,
		// On the web, when an MHIC patient order "panel" page is rendered.
		// If a "sort by" option is selected, another event should be fired.
		// Additional data:
		// * patientOrderViewTypeId (PatientOrderViewTypeId, which panel we're looking at)
		// * patientOrderSortColumnId (PatientOrderSortColumnId, if explicitly specified)
		// * sortDirectionId (SortDirectionId, if explicitly specified)
		// * pageNumber (Integer, which page of the results we're on, 0-indexed)
		// * pageSize (Integer, the maximum number of results visible per page)
		// * totalCount (Integer, how many results exist. Not all results may be shown)
		PAGE_VIEW_MHIC_ASSIGNED_ORDERS_VIEW,
		// On the web, when the MHIC "All Orders" page is rendered.
		// If a filter or "sort by" option is selected, another event should be fired.
		// Additional data:
		// * patientOrderSortColumnId: (PatientOrderSortColumnId, if explicitly selected)
		// * sortDirectionId: (SortDirectionId, if explicitly selected)
		// * patientOrderOutreachStatusId: (PatientOrderOutreachStatusId, if explicitly specified)
		// * patientOrderScreeningStatusId: (PatientOrderScreeningStatusId, if explicitly specified)
		// * patientOrderScheduledScreeningScheduledDate (Date, e.g. 2024-10-11, if explicitly specified)
		// * patientOrderResourcingStatusId: (PatientOrderResourcingStatusId, if explicitly specified)
		// * PatientOrderResourceCheckInResponseStatusId: (PatientOrderResourceCheckInResponseStatusId, if explicitly specified)
		// * patientOrderAssignmentStatusId: (PatientOrderAssignmentStatusId, if explicitly specified)
		// * patientOrderDispositionId: (PatientOrderAssignmentStatusId, if explicitly specified)
		// * panelAccountIds: (UUID[], if explicitly specified)
		// * referringPracticeIds: (String[], if explicitly specified)
		// * patientOrderFilterFlagTypeIds: (PatientOrderFilterFlagTypeId[], if explicitly specified)
		// * pageNumber (Integer, which page of the results we're on, 0-indexed)
		// * pageSize (Integer, the maximum number of results visible per page)
		// * totalCount (Integer, how many results exist. Not all results may be shown)
		PAGE_VIEW_MHIC_ALL_ORDERS,
		// On the web, when the patient order "shelf" is summoned in any context.
		// If another section of the page is selected (e.g. Contact History or Comments), another event should be fired.
		// Additional data:
		// * patientOrderId: (UUID)
		// * sectionId: (String)
		//    ORDER_DETAILS
		//    CONTACT_HISTORY
		//    COMMENTS
		PAGE_VIEW_MHIC_ORDER_DETAIL,
		// On the web, when the MHIC "Assessment Review" page is rendered.
		// Additional data:
		// * patientOrderId: (UUID)
		PAGE_VIEW_MHIC_ORDER_ASSESSMENT_RESULTS,
		// On the web, when the MHIC "Search Results" page is rendered.
		// Additional data:
		// * searchQuery: (String)
		// * patientMrn: (String, if present)
		// * pageNumber (Integer, which page of the results we're on, 0-indexed)
		// * pageSize (Integer, the maximum number of results visible per page)
		// * totalCount (Integer, how many results exist. Not all results may be shown)
		PAGE_VIEW_MHIC_ORDER_SEARCH_RESULTS,
		// When an MHIC attempts to search over orders via autocompleter UI.
		// Additional data:
		// * searchQuery (String)
		// * patientOrderIds (UUID[], the ordered set of autocompleted patient order identifiers, or the empty list if none)
		MHIC_ORDER_AUTOCOMPLETE,
		// On the web, when the "in crisis" overlay is triggered.
		// Additional data:
		// * source (String)
		//    CONTACT_US: From the "contact us" page.
		//    CALL_TO_ACTION: From a CTA recommendation for crisis resources
		//    ERROR_OVERLAY: From an error message popup
		//    PATIENT_HEADER: From the header navigation
		//    TRIAGE_RESULTS: From patient-facing triage results, where triage indicated SI (only for IC currently)
		//    SCREENING_SESSION: If an answer to a question during a screening session indicated SI (only for IC currently; patient flow triggers PAGE_VIEW_IN_CRISIS instead)
		OVERLAY_VIEW_IN_CRISIS,
		// When a click occurs to access a topic center.
		// Additional data:
		// * topicCenterId (UUID)
		// * source (String)
		//    HOME_FEATURE: When clicked through from the homepage in the primary featured area
		//    HOME_SECONDARY_FEATURE: When clicked through from the homepage in the secondary featured area
		//    NAV_FEATURE: When clicked through from the navigation featured area
		//    NAV: When clicked through from the navigation (not in the featured area)
		@Deprecated
		CLICKTHROUGH_TOPIC_CENTER,
		// When a click occurs to access a custom Page.
		// Additional data:
		// * pageId (UUID)
		// * source (String)
		//    HOME_FEATURE: When clicked through from the homepage in one of the featured areas
		//    NAV_FEATURE: When clicked through from the navigation featured area
		//    NAV: When clicked through from the navigation (not in the featured area)
		CLICKTHROUGH_PAGE,
		// When a piece of content is explicitly viewed (clickthrough on CTA or play button pressed for embedded media).
		// Additional data:
		// * contentId (UUID)
		CLICKTHROUGH_CONTENT,
		// When a click occurs to access a feature.
		// Additional data:
		// * featureId (String)
		// * source (String)
		//    HOME: When clicked through from the homepage
		//    NAV: When clicked through from the navigation
		CLICKTHROUGH_FEATURE,
		// When a click occurs on an account source to select login mode (e.g. anonymous, email/password, MyChart, ...)
		// Additional data:
		// * accountSourceId (String)
		CLICKTHROUGH_ACCOUNT_SOURCE,
		// When an MHIC clicks on the "Retake Assessment" button on the assessment review page.
		// Additional data:
		// * patientOrderId (UUID)
		CLICKTHROUGH_MHIC_RETAKE_ORDER_ASSESSMENT,
		// When an MHIC clicks on the "Export Results" button on the assessment review page.
		// Additional data:
		// * patientOrderId (UUID)
		CLICKTHROUGH_MHIC_EXPORT_ORDER_ASSESSMENT_RESULTS,
		// When an MHIC clicks on the "Review" button on the order detail page's assessment section.
		// Additional data:
		// * patientOrderId (UUID)
		CLICKTHROUGH_MHIC_ORDER_ASSESSMENT_RESULTS,
		// When a Topic Center page viewer clicks through on a group session to view its detail page.
		// Additional data:
		// * topicCenterId (UUID)
		// * groupSessionId (UUID)
		@Deprecated
		CLICKTHROUGH_TOPIC_CENTER_GROUP_SESSION,
		// When a Topic Center page viewer clicks through on a piece of content to view its detail page.
		// Additional data:
		// * topicCenterId (UUID)
		// * contentId (UUID)
		@Deprecated
		CLICKTHROUGH_TOPIC_CENTER_CONTENT,
		// When a Topic Center page viewer clicks through on a tag group to view its Resource Library page.
		// Additional data:
		// * topicCenterId (UUID)
		// * tagGroupId (String)
		@Deprecated
		CLICKTHROUGH_TOPIC_CENTER_TAG_GROUP,
		// When a Topic Center page viewer clicks through on a tag to view its Resource Library page.
		// Additional data:
		// * topicCenterId (UUID)
		// * tagId (String)
		@Deprecated
		CLICKTHROUGH_TOPIC_CENTER_TAG,
		// When a Topic Center page viewer clicks through on a link contained within a "pinboard note" component.
		// Additional data:
		// * topicCenterId (UUID)
		// * pinboardNoteId (UUID)
		// * linkUrl (String, the URL linked in the anchor tag)
		// * linkText (String, the text component of the anchor tag)
		@Deprecated
		CLICKTHROUGH_TOPIC_CENTER_PINBOARD_NOTE_LINK,
<<<<<<< HEAD
		// When the user clicks to download a file that's part of a course unit.
		// Additional data:
		// * courseUnitId (UUID)
		// * courseSessionId (UUID) - optional, if a session has been started for this course
		// * courseUnitDownloadableFileId (UUID) - the file for which click-to-download was initiated
		CLICKTHROUGH_COURSE_UNIT_DOWNLOADABLE_FILE,
		// When a video that's part of a course unit fires off an event that we listen for, e.g. 'playerReady' or 'playerPaused'.
		// Additional data:
		// * courseUnitId (UUID)
		// * courseSessionId (UUID) - optional, if a session has been started for this course
		// * videoId (UUID)
		// * eventName (String) - the name of the event, e.g. 'playerReady', which is specific to the type of video (Kaltura, YouTube, ...)
		// * eventPayload (any) - optional, a payload for the event specific to the type of video (Kaltura, YouTube, ...)
		EVENT_COURSE_UNIT_VIDEO,
=======
		// When a Page viewer clicks through on a group session to view its detail page.
		// Additional data:
		// * pageId (UUID)
		// * groupSessionId (UUID)
		CLICKTHROUGH_PAGE_GROUP_SESSION,
		// When a Page viewer clicks through on a piece of content to view its detail page.
		// Additional data:
		// * pageId (UUID)
		// * contentId (UUID)
		CLICKTHROUGH_PAGE_CONTENT,
		// When a Page viewer clicks through on a tag group to view its Resource Library page.
		// Additional data:
		// * pageId (UUID)
		// * tagGroupId (String)
		CLICKTHROUGH_PAGE_TAG_GROUP,
		// When a Page viewer clicks through on a tag to view its Resource Library page.
		// Additional data:
		// * pageId (UUID)
		// * tagId (String)
		CLICKTHROUGH_PAGE_TAG,
		// When a Page viewer clicks through on a link contained within any WYSIWYG page component.
		// Additional data:
		// * pageId (UUID)
		// * linkUrl (String, the URL linked in the anchor tag)
		// * linkText (String, the text component of the anchor tag)
		CLICKTHROUGH_PAGE_LINK
>>>>>>> e781702a
	}

	@Override
	public String toString() {
		return format("%s{analyticsNativeEventTypeId=%s, description=%s}", getClass().getSimpleName(),
				getAnalyticsNativeEventTypeId(), getDescription());
	}

	@Nullable
	public AnalyticsNativeEventTypeId getAnalyticsNativeEventTypeId() {
		return this.analyticsNativeEventTypeId;
	}

	public void setAnalyticsNativeEventTypeId(@Nullable AnalyticsNativeEventTypeId analyticsNativeEventTypeId) {
		this.analyticsNativeEventTypeId = analyticsNativeEventTypeId;
	}

	@Nullable
	public String getDescription() {
		return description;
	}

	public void setDescription(@Nullable String description) {
		this.description = description;
	}
}<|MERGE_RESOLUTION|>--- conflicted
+++ resolved
@@ -220,7 +220,6 @@
 		// * courseUnitId (UUID)
 		// * courseSessionId (UUID) - optional, if a session has been started for this course
 		PAGE_VIEW_COURSE_UNIT,
-
 		// On the web, when the MHIC "Priorities" page is rendered.
 		// If a priority group tab on the page is selected, another event should be fired.
 		// Additional data:
@@ -393,13 +392,39 @@
 		// * linkText (String, the text component of the anchor tag)
 		@Deprecated
 		CLICKTHROUGH_TOPIC_CENTER_PINBOARD_NOTE_LINK,
-<<<<<<< HEAD
+		// When a Page viewer clicks through on a group session to view its detail page.
+		// Additional data:
+		// * pageId (UUID)
+		// * groupSessionId (UUID)
+		CLICKTHROUGH_PAGE_GROUP_SESSION,
+		// When a Page viewer clicks through on a piece of content to view its detail page.
+		// Additional data:
+		// * pageId (UUID)
+		// * contentId (UUID)
+		CLICKTHROUGH_PAGE_CONTENT,
+		// When a Page viewer clicks through on a tag group to view its Resource Library page.
+		// Additional data:
+		// * pageId (UUID)
+		// * tagGroupId (String)
+		CLICKTHROUGH_PAGE_TAG_GROUP,
+		// When a Page viewer clicks through on a tag to view its Resource Library page.
+		// Additional data:
+		// * pageId (UUID)
+		// * tagId (String)
+		CLICKTHROUGH_PAGE_TAG,
+		// When a Page viewer clicks through on a link contained within any WYSIWYG page component.
+		// Additional data:
+		// * pageId (UUID)
+		// * linkUrl (String, the URL linked in the anchor tag)
+		// * linkText (String, the text component of the anchor tag)
+		CLICKTHROUGH_PAGE_LINK,
 		// When the user clicks to download a file that's part of a course unit.
 		// Additional data:
 		// * courseUnitId (UUID)
 		// * courseSessionId (UUID) - optional, if a session has been started for this course
 		// * courseUnitDownloadableFileId (UUID) - the file for which click-to-download was initiated
 		CLICKTHROUGH_COURSE_UNIT_DOWNLOADABLE_FILE,
+
 		// When a video that's part of a course unit fires off an event that we listen for, e.g. 'playerReady' or 'playerPaused'.
 		// Additional data:
 		// * courseUnitId (UUID)
@@ -408,34 +433,6 @@
 		// * eventName (String) - the name of the event, e.g. 'playerReady', which is specific to the type of video (Kaltura, YouTube, ...)
 		// * eventPayload (any) - optional, a payload for the event specific to the type of video (Kaltura, YouTube, ...)
 		EVENT_COURSE_UNIT_VIDEO,
-=======
-		// When a Page viewer clicks through on a group session to view its detail page.
-		// Additional data:
-		// * pageId (UUID)
-		// * groupSessionId (UUID)
-		CLICKTHROUGH_PAGE_GROUP_SESSION,
-		// When a Page viewer clicks through on a piece of content to view its detail page.
-		// Additional data:
-		// * pageId (UUID)
-		// * contentId (UUID)
-		CLICKTHROUGH_PAGE_CONTENT,
-		// When a Page viewer clicks through on a tag group to view its Resource Library page.
-		// Additional data:
-		// * pageId (UUID)
-		// * tagGroupId (String)
-		CLICKTHROUGH_PAGE_TAG_GROUP,
-		// When a Page viewer clicks through on a tag to view its Resource Library page.
-		// Additional data:
-		// * pageId (UUID)
-		// * tagId (String)
-		CLICKTHROUGH_PAGE_TAG,
-		// When a Page viewer clicks through on a link contained within any WYSIWYG page component.
-		// Additional data:
-		// * pageId (UUID)
-		// * linkUrl (String, the URL linked in the anchor tag)
-		// * linkText (String, the text component of the anchor tag)
-		CLICKTHROUGH_PAGE_LINK
->>>>>>> e781702a
 	}
 
 	@Override
