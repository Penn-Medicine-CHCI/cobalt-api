/*
 * Copyright 2021 The University of Pennsylvania and Penn Medicine
 *
 * Originally created at the University of Pennsylvania and Penn Medicine by:
 * Dr. David Asch; Dr. Lisa Bellini; Dr. Cecilia Livesey; Kelley Kugler; and Dr. Matthew Press.
 *
 * Licensed under the Apache License, Version 2.0 (the "License");
 * you may not use this file except in compliance with the License.
 * You may obtain a copy of the License at
 *
 * http://www.apache.org/licenses/LICENSE-2.0
 *
 * Unless required by applicable law or agreed to in writing, software
 * distributed under the License is distributed on an "AS IS" BASIS,
 * WITHOUT WARRANTIES OR CONDITIONS OF ANY KIND, either express or implied.
 * See the License for the specific language governing permissions and
 * limitations under the License.
 */

package com.cobaltplatform.api.model.api.response;

import com.cobaltplatform.api.Configuration;
import com.cobaltplatform.api.context.CurrentContext;
import com.cobaltplatform.api.model.api.response.AlertApiResponse.AlertApiResponseFactory;
import com.cobaltplatform.api.model.db.Account;
import com.cobaltplatform.api.model.db.AnonymousAccountExpirationStrategy.AnonymousAccountExpirationStrategyId;
import com.cobaltplatform.api.model.db.Institution;
import com.cobaltplatform.api.model.db.Institution.InstitutionId;
import com.cobaltplatform.api.model.db.UserExperienceType.UserExperienceTypeId;
import com.cobaltplatform.api.model.service.FeatureForInstitution;
import com.cobaltplatform.api.model.service.NavigationItem;
import com.cobaltplatform.api.service.AlertService;
import com.cobaltplatform.api.service.InstitutionService;
import com.cobaltplatform.api.service.ScreeningService;
import com.cobaltplatform.api.service.TopicCenterService;
import com.cobaltplatform.api.util.Formatter;
import com.google.inject.assistedinject.Assisted;
import com.google.inject.assistedinject.AssistedInject;
import com.lokalized.Strings;

import javax.annotation.Nonnull;
import javax.annotation.Nullable;
import javax.annotation.concurrent.ThreadSafe;
import java.util.List;
import java.util.Optional;
import java.util.UUID;
import java.util.stream.Collectors;

import static java.util.Objects.requireNonNull;

/**
 * @author Transmogrify, LLC.
 */
@ThreadSafe
public class InstitutionApiResponse {
	@Nonnull
	private final InstitutionId institutionId;
	@Nullable
	private final UUID providerTriageScreeningFlowId;
	@Nullable
	private final UUID contentScreeningFlowId;
	@Nullable
	private final UUID groupSessionsScreeningFlowId;
	@Nullable
	private final UUID groupSessionDefaultIntakeScreeningFlowId;
	@Nullable
	private final UUID integratedCareScreeningFlowId;
	@Nullable
	private final UUID integratedCareIntakeScreeningFlowId;
	@Nullable
	private final UUID featureScreeningFlowId;
	@Nonnull
	private final AnonymousAccountExpirationStrategyId anonymousAccountExpirationStrategyId;
	@Nonnull
	private final String name;
	@Nullable
	private final Boolean requireConsentForm;
	@Nullable
	private final String calendarDescription;
	@Nullable
	private final Boolean supportEnabled;
	@Nonnull
	private final Boolean emailSignupEnabled;
	@Nonnull
	private final Boolean integratedCareEnabled;
	@Nonnull
	private final String supportEmailAddress;
	@Nonnull
	private final Boolean immediateAccessEnabled;
	@Nonnull
	private final Boolean contactUsEnabled;
	@Nullable
	private final Boolean featuresEnabled;
	@Nonnull
	private final Boolean recommendedContentEnabled;
	@Nonnull
	private final Boolean groupSessionRequestsEnabled;
	@Nonnull
	private final Boolean userSubmittedContentEnabled;
	@Nonnull
	private final Boolean userSubmittedGroupSessionEnabled;
	@Nonnull
	private final Boolean userSubmittedGroupSessionRequestEnabled;
	@Nullable
	private final String ga4MeasurementId;
	@Nonnull
	private final String patientUserExperienceBaseUrl;
	@Nonnull
	private final String staffUserExperienceBaseUrl;
	@Nullable
	private final String integratedCarePhoneNumber;
	@Nullable
	private final String integratedCarePhoneNumberDescription;
	@Nullable
	private final String integratedCareAvailabilityDescription;
	@Nullable
	private final String integratedCareProgramName;
	@Nullable
	private final String integratedCarePrimaryCareName;
	@Nullable
	private final String myChartName;
	@Nullable
	private final String myChartDefaultUrl;
	@Nonnull
	private final List<NavigationItem> additionalNavigationItems;
	@Nonnull
	private final List<FeatureForInstitution> features;
	@Nonnull
	private final Boolean takeFeatureScreening;
	@Nonnull
	private final Boolean hasTakenFeatureScreening;
	@Nonnull
	private final UserExperienceTypeId userExperienceTypeId;
	@Nullable
	private final String clinicalSupportPhoneNumber;
	@Nullable
	private final String clinicalSupportPhoneNumberDescription;
	@Nonnull
	private final Boolean faqEnabled;
	@Nullable
	private final String externalContactUsUrl;
	@Nullable
	private final String myChartInstructionsUrl;
	@Nonnull
	private final Boolean epicFhirEnabled;
	@Nullable
	private final UUID featuredTopicCenterId;
	@Nullable
	private final UUID featuredSecondaryTopicCenterId;
	@Nullable
	private final String techSupportPhoneNumber;
	@Nullable
	private final String techSupportPhoneNumberDescription;
	@Nullable
	private final String privacyPolicyUrl;
	@Nullable
	private final String secureFilesharingPlatformName;
	@Nullable
	private final String secureFilesharingPlatformUrl;
	@Nullable
	private final String tinymceApiKey;
	@Nonnull
	private final Boolean tableauEnabled;
	@Nonnull
	private final List<AlertApiResponse> alerts;
	@Nonnull
	private final Boolean contentAudiencesEnabled;
	@Nonnull
	private final Boolean resourcePacketsEnabled;
	@Nonnull
	private final Boolean integratedCarePatientDemographicsRequired;
	@Nonnull
	private final Boolean integratedCarePatientCarePreferenceVisible;
	@Nullable
<<<<<<< HEAD
	private final UUID onboardingScreeningFlowId;
=======
	private final String integratedCareCallCenterName;
	@Nullable
	private final String integratedCareMhpTriageOverviewOverride;
	@Nullable
	private final String integratedCareBookingInsuranceRequirements;
	@Nullable
	private final String landingPageTaglineOverride;
>>>>>>> ad714815

	// Note: requires FactoryModuleBuilder entry in AppModule
	@ThreadSafe
	public interface InstitutionApiResponseFactory {
		@Nonnull
		InstitutionApiResponse create(@Nonnull Institution institution,
																	@Nonnull CurrentContext currentContext);
	}

	@AssistedInject
	public InstitutionApiResponse(@Nonnull AlertApiResponseFactory alertApiResponseFactory,
																@Nonnull AlertService alertService,
																@Nonnull TopicCenterService topicCenterService,
																@Nonnull InstitutionService institutionService,
																@Nonnull ScreeningService screeningService,
																@Nonnull Configuration configuration,
																@Nonnull Formatter formatter,
																@Nonnull Strings strings,
																@Assisted @Nonnull Institution institution,
																@Assisted @Nonnull CurrentContext currentContext) {
		requireNonNull(alertApiResponseFactory);
		requireNonNull(alertService);
		requireNonNull(topicCenterService);
		requireNonNull(institutionService);
		requireNonNull(screeningService);
		requireNonNull(configuration);
		requireNonNull(formatter);
		requireNonNull(strings);
		requireNonNull(institution);
		requireNonNull(currentContext);

		Account account = currentContext.getAccount().orElse(null);

		// TODO: we are "blanking out" some fields until FE can transition away from using them.
		// This is to provide backwards compatibility for JS clients, so they don't blow up when BE is updated.
		// In the future, we will remove these entirely.

		this.institutionId = institution.getInstitutionId();
		this.providerTriageScreeningFlowId = institution.getProviderTriageScreeningFlowId();
		this.contentScreeningFlowId = institution.getContentScreeningFlowId();
		this.groupSessionsScreeningFlowId = institution.getGroupSessionsScreeningFlowId();
		this.groupSessionDefaultIntakeScreeningFlowId = institution.getGroupSessionDefaultIntakeScreeningFlowId();
		this.integratedCareScreeningFlowId = institution.getIntegratedCareScreeningFlowId();
		this.integratedCareIntakeScreeningFlowId = institution.getIntegratedCareIntakeScreeningFlowId();
		this.featureScreeningFlowId = institution.getFeatureScreeningFlowId();
		this.anonymousAccountExpirationStrategyId = institution.getAnonymousAccountExpirationStrategyId();
		this.name = institution.getName();
		this.requireConsentForm = institution.getRequireConsentForm();
		this.calendarDescription = institution.getCalendarDescription();
		this.supportEnabled = institution.getSupportEnabled();
		this.emailSignupEnabled = institution.getEmailSignupEnabled();
		this.supportEmailAddress = institution.getSupportEmailAddress();
		this.immediateAccessEnabled = institution.getImmediateAccessEnabled();
		this.contactUsEnabled = institution.getContactUsEnabled();
		this.featuresEnabled = institution.getFeaturesEnabled();
		this.recommendedContentEnabled = institution.getRecommendedContentEnabled();
		this.userSubmittedContentEnabled = institution.getUserSubmittedContentEnabled();
		this.userSubmittedGroupSessionEnabled = institution.getUserSubmittedGroupSessionEnabled();
		this.userSubmittedGroupSessionRequestEnabled = institution.getUserSubmittedGroupSessionRequestEnabled();
		this.integratedCareEnabled = institution.getIntegratedCareEnabled();
		this.myChartName = institution.getMyChartName();
		this.myChartDefaultUrl = institution.getMyChartDefaultUrl();
		this.groupSessionRequestsEnabled = institution.getGroupSessionRequestsEnabled();
		this.additionalNavigationItems = topicCenterService.findTopicCenterNavigationItemsByInstitutionId(institutionId);
		this.features = institutionService.findFeaturesByInstitutionId(institution, account);
		this.takeFeatureScreening = screeningService.shouldAccountIdTakeScreeningFlowId(account, institution.getFeatureScreeningFlowId());
		this.hasTakenFeatureScreening = screeningService.hasAccountIdTakenScreeningFlowId(account, institution.getFeatureScreeningFlowId());

		// TODO: would be better to error out here if no value, providing a failsafe temporarily.
		// to handle cases in prod where we have currently unused domain[s] that can be used to access the FE,
		// but crawlers will attempt to crawl and BE doesn't know what kind of experience type to serve for the domain
		this.userExperienceTypeId = currentContext.getUserExperienceTypeId().orElse(UserExperienceTypeId.PATIENT);

		// Key GA4 measurement ID off of patient vs. staff user experience type
		this.ga4MeasurementId = this.userExperienceTypeId == UserExperienceTypeId.STAFF ? institution.getGa4StaffMeasurementId() : institution.getGa4PatientMeasurementId();

		// UI needs both fields available to it because one experience might link to another, e.g. IC staff sign-in screen links to patient experience
		this.patientUserExperienceBaseUrl = institutionService.findWebappBaseUrlByInstitutionIdAndUserExperienceTypeId(institutionId, UserExperienceTypeId.PATIENT).get();
		this.staffUserExperienceBaseUrl = institutionService.findWebappBaseUrlByInstitutionIdAndUserExperienceTypeId(institutionId, UserExperienceTypeId.STAFF).get();

		this.integratedCarePhoneNumber = institution.getIntegratedCarePhoneNumber();
		this.integratedCarePhoneNumberDescription = institution.getIntegratedCarePhoneNumber() == null ? null : formatter.formatPhoneNumber(institution.getIntegratedCarePhoneNumber());
		this.integratedCareAvailabilityDescription = institution.getIntegratedCareAvailabilityDescription();
		this.integratedCareProgramName = institution.getIntegratedCareProgramName();
		this.integratedCarePrimaryCareName = institution.getIntegratedCarePrimaryCareName();

		this.clinicalSupportPhoneNumber = institution.getClinicalSupportPhoneNumber();
		this.clinicalSupportPhoneNumberDescription = institution.getClinicalSupportPhoneNumber() == null ? null : formatter.formatPhoneNumber(institution.getClinicalSupportPhoneNumber());

		this.faqEnabled = institution.getFaqEnabled();
		this.externalContactUsUrl = institution.getExternalContactUsUrl();
		this.myChartInstructionsUrl = institution.getMyChartInstructionsUrl();
		this.epicFhirEnabled = institution.getEpicFhirEnabled();
		this.featuredTopicCenterId = institution.getFeaturedTopicCenterId();
		this.featuredSecondaryTopicCenterId = institution.getFeaturedSecondaryTopicCenterId();

		this.techSupportPhoneNumber = institution.getTechSupportPhoneNumber();
		this.techSupportPhoneNumberDescription = institution.getTechSupportPhoneNumber() == null ? null : formatter.formatPhoneNumber(institution.getTechSupportPhoneNumber());

		this.privacyPolicyUrl = institution.getPrivacyPolicyUrl();
		this.secureFilesharingPlatformName = institution.getSecureFilesharingPlatformName();
		this.secureFilesharingPlatformUrl = institution.getSecureFilesharingPlatformUrl();

		this.tinymceApiKey = configuration.getTinymceApiKey();
		this.tableauEnabled = institution.getTableauEnabled();

		this.contentAudiencesEnabled = institution.getContentAudiencesEnabled();

		this.resourcePacketsEnabled = institution.getResourcePacketsEnabled();

		this.integratedCarePatientDemographicsRequired = institution.getIntegratedCarePatientDemographicsRequired();
		this.integratedCarePatientCarePreferenceVisible = institution.getIntegratedCarePatientCarePreferenceVisible();
		this.integratedCareCallCenterName = institution.getIntegratedCareCallCenterName();
		this.integratedCareMhpTriageOverviewOverride = institution.getIntegratedCareMhpTriageOverviewOverride();
		this.integratedCareBookingInsuranceRequirements = institution.getIntegratedCareBookingInsuranceRequirements();
		this.landingPageTaglineOverride = institution.getLandingPageTaglineOverride();

		this.onboardingScreeningFlowId = institution.getOnboardingScreeningFlowId();

		if (account == null) {
			this.alerts = alertService.findAlertsByInstitutionId(institution.getInstitutionId()).stream()
					.map(alert -> alertApiResponseFactory.create(alert))
					.collect(Collectors.toList());
		} else {
			this.alerts = alertService.findUndismissedInstitutionAlertsByAccountId(account.getAccountId()).stream()
					.map(alert -> alertApiResponseFactory.create(alert))
					.collect(Collectors.toList());
		}
	}

	@Nonnull
	public InstitutionId getInstitutionId() {
		return this.institutionId;
	}

	@Nullable
	public UUID getProviderTriageScreeningFlowId() {
		return this.providerTriageScreeningFlowId;
	}

	@Nullable
	public UUID getContentScreeningFlowId() {
		return this.contentScreeningFlowId;
	}

	@Nullable
	public UUID getGroupSessionsScreeningFlowId() {
		return this.groupSessionsScreeningFlowId;
	}

	@Nullable
	public UUID getGroupSessionDefaultIntakeScreeningFlowId() {
		return this.groupSessionDefaultIntakeScreeningFlowId;
	}

	@Nullable
	public UUID getIntegratedCareScreeningFlowId() {
		return this.integratedCareScreeningFlowId;
	}

	@Nullable
	public UUID getIntegratedCareIntakeScreeningFlowId() {
		return this.integratedCareIntakeScreeningFlowId;
	}

	@Nullable
	public UUID getFeatureScreeningFlowId() {
		return this.featureScreeningFlowId;
	}

	@Nonnull
	public AnonymousAccountExpirationStrategyId getAnonymousAccountExpirationStrategyId() {
		return this.anonymousAccountExpirationStrategyId;
	}

	@Nonnull
	public String getName() {
		return this.name;
	}

	@Nullable
	public Boolean getRequireConsentForm() {
		return this.requireConsentForm;
	}

	@Nullable
	public String getCalendarDescription() {
		return this.calendarDescription;
	}

	@Nullable
	public Boolean getSupportEnabled() {
		return this.supportEnabled;
	}

	@Nonnull
	public Boolean getEmailSignupEnabled() {
		return this.emailSignupEnabled;
	}

	@Nonnull
	public String getSupportEmailAddress() {
		return this.supportEmailAddress;
	}

	@Nonnull
	public Boolean getImmediateAccessEnabled() {
		return this.immediateAccessEnabled;
	}

	@Nonnull
	public Boolean getContactUsEnabled() {
		return this.contactUsEnabled;
	}

	@Nullable
	public Boolean getFeaturesEnabled() {
		return this.featuresEnabled;
	}

	@Nonnull
	public Boolean getRecommendedContentEnabled() {
		return this.recommendedContentEnabled;
	}

	@Nonnull
	public Boolean getUserSubmittedContentEnabled() {
		return this.userSubmittedContentEnabled;
	}

	@Nonnull
	public Boolean getUserSubmittedGroupSessionEnabled() {
		return this.userSubmittedGroupSessionEnabled;
	}

	@Nonnull
	public Boolean getUserSubmittedGroupSessionRequestEnabled() {
		return this.userSubmittedGroupSessionRequestEnabled;
	}

	@Nonnull
	public Boolean getIntegratedCareEnabled() {
		return this.integratedCareEnabled;
	}

	@Nonnull
	public Boolean getGroupSessionRequestsEnabled() {
		return this.groupSessionRequestsEnabled;
	}

	@Nonnull
	public Optional<String> getGa4MeasurementId() {
		return Optional.ofNullable(this.ga4MeasurementId);
	}

	@Nonnull
	public List<NavigationItem> getAdditionalNavigationItems() {
		return this.additionalNavigationItems;
	}

	@Nonnull
	public List<FeatureForInstitution> getFeatures() {
		return features;
	}

	@Nonnull
	public Boolean getTakeFeatureScreening() {
		return takeFeatureScreening;
	}

	@Nonnull
	public Boolean getHasTakenFeatureScreening() {
		return hasTakenFeatureScreening;
	}

	@Nonnull
	public UserExperienceTypeId getUserExperienceTypeId() {
		return this.userExperienceTypeId;
	}

	@Nonnull
	public List<AlertApiResponse> getAlerts() {
		return this.alerts;
	}

	@Nonnull
	public String getPatientUserExperienceBaseUrl() {
		return this.patientUserExperienceBaseUrl;
	}

	@Nonnull
	public String getStaffUserExperienceBaseUrl() {
		return this.staffUserExperienceBaseUrl;
	}

	@Nullable
	public String getIntegratedCarePhoneNumber() {
		return this.integratedCarePhoneNumber;
	}

	@Nullable
	public String getIntegratedCarePhoneNumberDescription() {
		return this.integratedCarePhoneNumberDescription;
	}

	@Nullable
	public String getIntegratedCareAvailabilityDescription() {
		return this.integratedCareAvailabilityDescription;
	}

	@Nullable
	public String getIntegratedCareProgramName() {
		return this.integratedCareProgramName;
	}

	@Nullable
	public String getIntegratedCarePrimaryCareName() {
		return this.integratedCarePrimaryCareName;
	}

	@Nullable
	public String getMyChartName() {
		return this.myChartName;
	}

	@Nullable
	public String getMyChartDefaultUrl() {
		return this.myChartDefaultUrl;
	}

	@Nullable
	public String getClinicalSupportPhoneNumber() {
		return this.clinicalSupportPhoneNumber;
	}

	@Nullable
	public String getClinicalSupportPhoneNumberDescription() {
		return this.clinicalSupportPhoneNumberDescription;
	}

	@Nonnull
	public Boolean getFaqEnabled() {
		return this.faqEnabled;
	}

	@Nullable
	public String getExternalContactUsUrl() {
		return this.externalContactUsUrl;
	}

	@Nullable
	public String getMyChartInstructionsUrl() {
		return this.myChartInstructionsUrl;
	}

	@Nonnull
	public Boolean getEpicFhirEnabled() {
		return this.epicFhirEnabled;
	}

	@Nullable
	public UUID getFeaturedTopicCenterId() {
		return this.featuredTopicCenterId;
	}

	@Nullable
	public String getTechSupportPhoneNumber() {
		return this.techSupportPhoneNumber;
	}

	@Nullable
	public String getTechSupportPhoneNumberDescription() {
		return this.techSupportPhoneNumberDescription;
	}

	@Nullable
	public String getPrivacyPolicyUrl() {
		return this.privacyPolicyUrl;
	}

	@Nullable
	public String getSecureFilesharingPlatformName() {
		return this.secureFilesharingPlatformName;
	}

	@Nullable
	public String getSecureFilesharingPlatformUrl() {
		return this.secureFilesharingPlatformUrl;
	}

	@Nullable
	public UUID getFeaturedSecondaryTopicCenterId() {
		return this.featuredSecondaryTopicCenterId;
	}

	@Nullable
	public String getTinymceApiKey() {
		return this.tinymceApiKey;
	}

	@Nonnull
	public Boolean getTableauEnabled() {
		return this.tableauEnabled;
	}

	@Nonnull
	public Boolean getContentAudiencesEnabled() {
		return this.contentAudiencesEnabled;
	}

	@Nonnull
	public Boolean getResourcePacketsEnabled() {
		return resourcePacketsEnabled;
	}

	@Nonnull
	public Boolean getIntegratedCarePatientDemographicsRequired() {
		return this.integratedCarePatientDemographicsRequired;
	}

	@Nonnull
	public Boolean getIntegratedCarePatientCarePreferenceVisible() {
		return this.integratedCarePatientCarePreferenceVisible;
	}

<<<<<<< HEAD
	@Nullable
	public UUID getOnboardingScreeningFlowId() {
		return this.onboardingScreeningFlowId;
=======
	@Nonnull
	public Optional<String> getIntegratedCareCallCenterName() {
		return Optional.ofNullable(this.integratedCareCallCenterName);
	}

	@Nonnull
	public Optional<String> getIntegratedCareMhpTriageOverviewOverride() {
		return Optional.ofNullable(this.integratedCareMhpTriageOverviewOverride);
	}

	@Nonnull
	public Optional<String> getIntegratedCareBookingInsuranceRequirements() {
		return Optional.ofNullable(this.integratedCareBookingInsuranceRequirements);
	}

	@Nonnull
	public Optional<String> getLandingPageTaglineOverride() {
		return Optional.ofNullable(this.landingPageTaglineOverride);
>>>>>>> ad714815
	}
}<|MERGE_RESOLUTION|>--- conflicted
+++ resolved
@@ -172,17 +172,15 @@
 	@Nonnull
 	private final Boolean integratedCarePatientCarePreferenceVisible;
 	@Nullable
-<<<<<<< HEAD
+	private final String integratedCareCallCenterName;
+	@Nullable
+	private final String integratedCareMhpTriageOverviewOverride;
+	@Nullable
+	private final String integratedCareBookingInsuranceRequirements;
+	@Nullable
+	private final String landingPageTaglineOverride;
+	@Nullable
 	private final UUID onboardingScreeningFlowId;
-=======
-	private final String integratedCareCallCenterName;
-	@Nullable
-	private final String integratedCareMhpTriageOverviewOverride;
-	@Nullable
-	private final String integratedCareBookingInsuranceRequirements;
-	@Nullable
-	private final String landingPageTaglineOverride;
->>>>>>> ad714815
 
 	// Note: requires FactoryModuleBuilder entry in AppModule
 	@ThreadSafe
@@ -608,11 +606,6 @@
 		return this.integratedCarePatientCarePreferenceVisible;
 	}
 
-<<<<<<< HEAD
-	@Nullable
-	public UUID getOnboardingScreeningFlowId() {
-		return this.onboardingScreeningFlowId;
-=======
 	@Nonnull
 	public Optional<String> getIntegratedCareCallCenterName() {
 		return Optional.ofNullable(this.integratedCareCallCenterName);
@@ -631,6 +624,10 @@
 	@Nonnull
 	public Optional<String> getLandingPageTaglineOverride() {
 		return Optional.ofNullable(this.landingPageTaglineOverride);
->>>>>>> ad714815
+	}
+
+	@Nonnull
+	public Optional<UUID> getOnboardingScreeningFlowId() {
+		return Optional.ofNullable(this.onboardingScreeningFlowId);
 	}
 }