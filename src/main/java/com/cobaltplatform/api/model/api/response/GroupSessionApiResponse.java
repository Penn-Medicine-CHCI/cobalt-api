/*
 * Copyright 2021 The University of Pennsylvania and Penn Medicine
 *
 * Originally created at the University of Pennsylvania and Penn Medicine by:
 * Dr. David Asch; Dr. Lisa Bellini; Dr. Cecilia Livesey; Kelley Kugler; and Dr. Matthew Press.
 *
 * Licensed under the Apache License, Version 2.0 (the "License");
 * you may not use this file except in compliance with the License.
 * You may obtain a copy of the License at
 *
 * http://www.apache.org/licenses/LICENSE-2.0
 *
 * Unless required by applicable law or agreed to in writing, software
 * distributed under the License is distributed on an "AS IS" BASIS,
 * WITHOUT WARRANTIES OR CONDITIONS OF ANY KIND, either express or implied.
 * See the License for the specific language governing permissions and
 * limitations under the License.
 */

package com.cobaltplatform.api.model.api.response;

import com.cobaltplatform.api.context.CurrentContext;
import com.cobaltplatform.api.model.api.response.QuestionApiResponse.QuestionApiResponseFactory;
import com.cobaltplatform.api.model.db.Account;
import com.cobaltplatform.api.model.db.GroupSession;
import com.cobaltplatform.api.model.db.GroupSessionLearnMoreMethod.GroupSessionLearnMoreMethodId;
import com.cobaltplatform.api.model.db.GroupSessionSchedulingSystem.GroupSessionSchedulingSystemId;
import com.cobaltplatform.api.model.db.GroupSessionStatus.GroupSessionStatusId;
import com.cobaltplatform.api.model.db.Institution.InstitutionId;
import com.cobaltplatform.api.model.db.Role.RoleId;
import com.cobaltplatform.api.service.GroupSessionService;
import com.cobaltplatform.api.service.InstitutionService;
import com.cobaltplatform.api.util.AppointmentTimeFormatter;
import com.cobaltplatform.api.util.Formatter;
import com.google.inject.assistedinject.Assisted;
import com.google.inject.assistedinject.AssistedInject;
import com.lokalized.Strings;

import javax.annotation.Nonnull;
import javax.annotation.Nullable;
import javax.annotation.concurrent.ThreadSafe;
import java.time.Duration;
import java.time.Instant;
import java.time.LocalDate;
import java.time.LocalDateTime;
import java.time.LocalTime;
import java.time.ZoneId;
import java.time.format.FormatStyle;
import java.util.Collections;
import java.util.HashMap;
import java.util.List;
import java.util.Objects;
import java.util.UUID;
import java.util.stream.Collectors;

import static java.util.Objects.requireNonNull;

/**
 * @author Transmogrify, LLC.
 */
@ThreadSafe
public class GroupSessionApiResponse {
	@Nonnull
	private final UUID groupSessionId;
	@Nullable
	private final InstitutionId institutionId;
	@Nullable
	private final String institutionDescription;
	@Nullable
	private final GroupSessionStatusId groupSessionStatusId;
	@Nullable
	private final String groupSessionStatusIdDescription;
	@Nullable
	private GroupSessionSchedulingSystemId groupSessionSchedulingSystemId;
	@Nonnull
	private final UUID assessmentId;
	@Nonnull
	private final UUID submitterAccountId;
	@Nonnull
	private final String targetEmailAddress;
	@Nullable
	private final String title;
	@Nullable
	private final String description;
	@Nullable
	private final String urlName;
	@Nullable
	private final UUID facilitatorAccountId;
	@Nullable
	private final String facilitatorName;
	@Nullable
	private final String facilitatorEmailAddress;
	@Nonnull
	private final String appointmentTimeDescription;
	@Nullable
	private final LocalTime startTime;
	@Nullable
	private final String startTimeDescription;
	@Nullable
	private final LocalTime endTime;
	@Nullable
	private final String endTimeDescription;
	@Nullable
	private final LocalDateTime startDateTime;
	@Nullable
	private final String startDateTimeDescription;
	@Nullable
	private final LocalDateTime endDateTime;
	@Nullable
	private final String endDateTimeDescription;
	@Nullable
	private final Integer durationInMinutes;
	@Nullable
	private final String durationInMinutesDescription;
	@Nullable
	private final Integer seats;
	@Nullable
	private final String seatsDescription;
	@Nullable
	private final Integer seatsAvailable;
	@Nullable
	private final String seatsAvailableDescription;
	@Nullable
	private final Integer seatsReserved;
	@Nullable
	private final String seatsReservedDescription;
	@Nullable
	private final ZoneId timeZone;
	@Nullable
	private final String imageUrl;
	@Nullable
	private final String videoconferenceUrl;
	@Nullable
	private final String scheduleUrl;
	@Nullable
	private final String confirmationEmailContent;
	@Nonnull
	private final Boolean sendFollowupEmail;
	@Nullable
	private final String followupEmailContent;
	@Nullable
	private final String followupEmailSurveyUrl;
	@Nullable
	private final UUID groupSessionCollectionId;
	@Nullable
	private final Boolean visibleFlag;
	@Nullable
	private final UUID screeningFlowId;
	@Nullable
	private final Boolean sendReminderEmail;
	@Nullable
	private final String reminderEmailContent;
	@Nullable
	private final LocalTime followupTimeOfDay;
	@Nullable
	private final Integer followupDayOffset;
	@Nullable
	private final Boolean singleSessionFlag;
	@Nullable
	private final String dateTimeDescription;
	@Nonnull
	private final List<TagApiResponse> tags;
	@Nullable
	private String learnMoreDescription;
	@Nullable
	private GroupSessionLearnMoreMethodId groupSessionLearnMoreMethodId;
	@Nonnull
	private final Instant created;
	@Nonnull
	private final String createdDescription;
	@Nonnull
	private final String createdDateDescription;
	@Nullable
	private final Instant lastUpdated;
	@Nullable
	private final String lastUpdatedDescription;
	@Nullable
	private final Boolean differentEmailAddressForNotifications;

	// Note: requires FactoryModuleBuilder entry in AppModule
	@ThreadSafe
	public interface GroupSessionApiResponseFactory {
		@Nonnull
		GroupSessionApiResponse create(@Nonnull GroupSession groupSession);
	}

	@AssistedInject
	public GroupSessionApiResponse(@Nonnull Formatter formatter,
																 @Nonnull Strings strings,
																 @Nonnull InstitutionService institutionService,
																 @Nonnull GroupSessionService groupSessionService,
																 @Nonnull QuestionApiResponseFactory questionApiResponseFactory,
																 @Nonnull TagApiResponse.TagApiResponseFactory tagApiResponseFactory,
																 @Nonnull javax.inject.Provider<CurrentContext> currentContextProvider,
																 @Assisted @Nonnull GroupSession groupSession) {
		requireNonNull(formatter);
		requireNonNull(strings);
		requireNonNull(institutionService);
		requireNonNull(groupSessionService);
		requireNonNull(questionApiResponseFactory);
		requireNonNull(currentContextProvider);
		requireNonNull(groupSession);
		requireNonNull(tagApiResponseFactory);

		CurrentContext currentContext = currentContextProvider.get();
		Account account = currentContext.getAccount().get();

		Boolean hasStartEndTime = groupSession.getStartDateTime() != null && groupSession.getEndDateTime() != null;

		this.groupSessionId = groupSession.getGroupSessionId();
		this.institutionId = groupSession.getInstitutionId();
		this.institutionDescription = institutionService.findInstitutionById(institutionId).get().getName();
		this.groupSessionStatusId = groupSession.getGroupSessionStatusId();
		this.groupSessionStatusIdDescription = groupSessionService.findGroupSessionStatusById(groupSession.getGroupSessionStatusId()).get().getDescription();
		this.groupSessionSchedulingSystemId = groupSession.getGroupSessionSchedulingSystemId();
		this.assessmentId = groupSession.getAssessmentId();
		this.submitterAccountId = groupSession.getSubmitterAccountId();

		// Can only see submitter info if you're an admin or you're the submitter/facilitator
		if (account.getRoleId() == RoleId.ADMINISTRATOR
				|| Objects.equals(account.getAccountId(), groupSession.getSubmitterAccountId())
				|| Objects.equals(account.getAccountId(), groupSession.getFacilitatorAccountId())) {
			if (groupSession.getDifferentEmailAddressForNotifications())
				this.targetEmailAddress = groupSession.getTargetEmailAddress();
			else
				this.targetEmailAddress = null;
		} else {
			this.targetEmailAddress = null;
		}

		this.title = groupSession.getTitle();
		this.description = groupSession.getDescription();
		this.urlName = groupSession.getUrlName();
		this.facilitatorAccountId = groupSession.getFacilitatorAccountId();
		this.facilitatorName = groupSession.getFacilitatorName();
		this.facilitatorEmailAddress = groupSession.getFacilitatorEmailAddress();
		this.startDateTime = groupSession.getStartDateTime();

		if (hasStartEndTime)
			this.startDateTimeDescription = groupSession.getSingleSessionFlag() ?
					formatter.formatDateTime(groupSession.getStartDateTime(), FormatStyle.LONG, FormatStyle.SHORT) :
					formatter.formatDate(groupSession.getStartDateTime().toLocalDate(), FormatStyle.LONG);
		else
			this.startDateTimeDescription = null;

		this.endDateTime = groupSession.getEndDateTime();

		if (hasStartEndTime)
			this.endDateTimeDescription = groupSession.getSingleSessionFlag() ?
					formatter.formatDateTime(groupSession.getEndDateTime(), FormatStyle.LONG, FormatStyle.SHORT) :
					formatter.formatDate(groupSession.getEndDateTime().toLocalDate(), FormatStyle.LONG);
		else
			this.endDateTimeDescription = null;

		if (this.startDateTime != null) {
			this.startTime = this.startDateTime.toLocalTime();
			this.startTimeDescription = formatter.formatTime(this.startTime, FormatStyle.SHORT);
		} else {
			this.startTime = null;
			this.startTimeDescription = null;
		}

		if (this.endDateTime != null) {
			this.endTime = this.endDateTime.toLocalTime();
			this.endTimeDescription = formatter.formatTime(this.endTime, FormatStyle.SHORT);
		} else {
			this.endTime = null;
			this.endTimeDescription = null;
		}

		this.appointmentTimeDescription = hasStartEndTime ? AppointmentTimeFormatter.createTimeDescription(groupSession.getStartDateTime(), groupSession.getEndDateTime(), groupSession.getTimeZone()) : null;
		this.durationInMinutes = hasStartEndTime ? (int) Duration.between(startDateTime, endDateTime).
				toMinutes() : 0;
		this.durationInMinutesDescription = hasStartEndTime ? strings.get("{{duration}} minutes", new HashMap<String, Object>() {
			{
				put("duration", durationInMinutes);
			}
		}) : null;

		this.seats = groupSession.getSeats();
		if (this.seats != null) {
			this.seatsDescription = strings.get("{{seatsDescription}} seats total", new HashMap<String, Object>() {{
				put("seats", groupSession.getSeats());
				put("seatsDescription", formatter.formatNumber(groupSession.getSeats()));
			}});
			this.seatsAvailable = groupSession.getSeatsAvailable();
			this.seatsAvailableDescription = strings.get("{{seatsAvailableDescription}} seats left", new HashMap<String, Object>() {{
				put("seatsAvailable", groupSession.getSeatsAvailable());
				put("seatsAvailableDescription", formatter.formatNumber(groupSession.getSeatsAvailable()));
			}});
			this.seatsReserved = groupSession.getSeatsReserved();
			this.seatsReservedDescription = strings.get("{{seatsReservedDescription}} reservations", new HashMap<String, Object>() {{
				put("seatsReserved", groupSession.getSeatsReserved());
				put("seatsReservedDescription", formatter.formatNumber(groupSession.getSeatsReserved()));
			}});
		} else {
			this.seatsDescription = null;
			this.seatsAvailable = null;
			this.seatsAvailableDescription = null;
			this.seatsReserved = null;
			this.seatsReservedDescription = null;
		}

		this.timeZone = groupSession.getTimeZone();
		this.imageUrl = groupSession.getImageUrl();
		this.videoconferenceUrl = groupSession.getVideoconferenceUrl();
		this.scheduleUrl = groupSession.getScheduleUrl();
		this.confirmationEmailContent = groupSession.getConfirmationEmailContent();
		this.sendFollowupEmail = groupSession.getSendFollowupEmail();
		this.followupEmailContent = groupSession.getFollowupEmailContent();
		this.followupEmailSurveyUrl = groupSession.getFollowupEmailSurveyUrl();
		this.groupSessionCollectionId = groupSession.getGroupSessionCollectionId();
		this.visibleFlag = groupSession.getVisibleFlag();
		this.screeningFlowId = groupSession.getScreeningFlowId();
		this.sendReminderEmail = groupSession.getSendReminderEmail();
		this.reminderEmailContent = groupSession.getReminderEmailContent();
		this.followupTimeOfDay = groupSession.getFollowupTimeOfDay();
		this.followupDayOffset = groupSession.getFollowupDayOffset();
		this.singleSessionFlag = groupSession.getSingleSessionFlag();
		this.dateTimeDescription = groupSession.getDateTimeDescription();
		this.tags = groupSession.getTags() == null ? Collections.emptyList() : groupSession.getTags().stream()
				.map(tag -> tagApiResponseFactory.create(tag)).collect(Collectors.toList());
		this.groupSessionLearnMoreMethodId = groupSession.getGroupSessionLearnMoreMethodId();
		this.learnMoreDescription = groupSession.getLearnMoreDescription();
		this.created = groupSession.getCreated();
		this.createdDescription = formatter.formatTimestamp(groupSession.getCreated());

		LocalDate createdDate = LocalDate.ofInstant(groupSession.getCreated(), currentContextProvider.get().getTimeZone());
		this.createdDateDescription = formatter.formatDate(createdDate, FormatStyle.SHORT);

		this.lastUpdated = groupSession.getLastUpdated();
		this.lastUpdatedDescription = formatter.formatTimestamp(groupSession.getLastUpdated());
		this.differentEmailAddressForNotifications = groupSession.getDifferentEmailAddressForNotifications();
	}

	@Nonnull
	public UUID getGroupSessionId() {
		return groupSessionId;
	}

	@Nullable
	public InstitutionId getInstitutionId() {
		return institutionId;
	}

	@Nullable
	public String getInstitutionDescription() {
		return institutionDescription;
	}

	@Nullable
	public GroupSessionStatusId getGroupSessionStatusId() {
		return groupSessionStatusId;
	}

	@Nullable
	public String getGroupSessionStatusIdDescription() {
		return groupSessionStatusIdDescription;
	}

	@Nullable
	public GroupSessionSchedulingSystemId getGroupSessionSchedulingSystemId() {
		return groupSessionSchedulingSystemId;
	}

	@Nonnull
	public String getAppointmentTimeDescription() {
		return appointmentTimeDescription;
	}

	@Nonnull
	public UUID getAssessmentId() {
		return assessmentId;
	}

	@Nonnull
	public UUID getSubmitterAccountId() {
		return submitterAccountId;
	}

	@Nonnull
	public String getTargetEmailAddress() {
		return this.targetEmailAddress;
	}

	@Nullable
	public String getTitle() {
		return title;
	}

	@Nullable
	public String getDescription() {
		return description;
	}

	@Nullable
	public String getUrlName() {
		return urlName;
	}

	@Nullable
	public UUID getFacilitatorAccountId() {
		return facilitatorAccountId;
	}

	@Nullable
	public String getFacilitatorName() {
		return facilitatorName;
	}

	@Nullable
	public String getFacilitatorEmailAddress() {
		return facilitatorEmailAddress;
	}

	@Nullable
	public LocalDateTime getStartDateTime() {
		return startDateTime;
	}

	@Nullable
	public String getStartDateTimeDescription() {
		return startDateTimeDescription;
	}

	@Nullable
	public LocalDateTime getEndDateTime() {
		return endDateTime;
	}

	@Nullable
	public String getEndDateTimeDescription() {
		return endDateTimeDescription;
	}

	@Nullable
	public Integer getDurationInMinutes() {
		return durationInMinutes;
	}

	@Nullable
	public String getDurationInMinutesDescription() {
		return durationInMinutesDescription;
	}

	@Nullable
	public Integer getSeats() {
		return seats;
	}

	@Nullable
	public String getSeatsDescription() {
		return seatsDescription;
	}

	@Nullable
	public Integer getSeatsAvailable() {
		return seatsAvailable;
	}

	@Nullable
	public String getSeatsAvailableDescription() {
		return seatsAvailableDescription;
	}

	@Nullable
	public Integer getSeatsReserved() {
		return seatsReserved;
	}

	@Nullable
	public String getSeatsReservedDescription() {
		return seatsReservedDescription;
	}

	@Nullable
	public ZoneId getTimeZone() {
		return timeZone;
	}

	@Nullable
	public String getImageUrl() {
		return imageUrl;
	}

	@Nullable
	public String getVideoconferenceUrl() {
		return videoconferenceUrl;
	}

	@Nullable
	public String getScheduleUrl() {
		return scheduleUrl;
	}

	@Nullable
	public String getConfirmationEmailContent() {
		return confirmationEmailContent;
	}

	@Nonnull
	public Boolean getSendFollowupEmail() {
		return sendFollowupEmail;
	}

	@Nullable
	public String getFollowupEmailContent() {
		return followupEmailContent;
	}

	@Nullable
	public String getFollowupEmailSurveyUrl() {
		return followupEmailSurveyUrl;
	}

	@Nullable
	public UUID getGroupSessionCollectionId() {
		return groupSessionCollectionId;
	}

	@Nullable
	public Boolean getVisibleFlag() {
		return visibleFlag;
	}

	@Nullable
	public UUID getScreeningFlowId() {
		return screeningFlowId;
	}

	@Nullable
	public Boolean getSendReminderEmail() {
		return sendReminderEmail;
	}

	@Nullable
	public String getReminderEmailContent() {
		return reminderEmailContent;
	}

	@Nullable
	public String getLearnMoreDescription() {
		return learnMoreDescription;
	}

	@Nullable
	public GroupSessionLearnMoreMethodId getGroupSessionLearnMoreMethodId() {
		return groupSessionLearnMoreMethodId;
	}

	@Nullable
	public LocalTime getFollowupTimeOfDay() {
		return followupTimeOfDay;
	}

	@Nullable
	public Integer getFollowupDayOffset() {
		return followupDayOffset;
	}

	@Nullable
	public Boolean getSingleSessionFlag() {
		return singleSessionFlag;
	}

	@Nullable
	public String getDateTimeDescription() {
		return dateTimeDescription;
	}

	@Nonnull
	public List<TagApiResponse> getTags() {
		return tags;
	}

	@Nonnull
	public Instant getCreated() {
		return created;
	}

	@Nonnull
	public String getCreatedDescription() {
		return createdDescription;
	}

	@Nonnull
	public String getCreatedDateDescription() {
		return createdDateDescription;
	}

	@Nullable
	public Instant getLastUpdated() {
		return lastUpdated;
	}

	@Nullable
	public String getLastUpdatedDescription() {
		return lastUpdatedDescription;
	}

	@Nullable
<<<<<<< HEAD
	public Boolean getDifferentEmailAddressForNotifications() {
		return differentEmailAddressForNotifications;
=======
	public LocalTime getStartTime() {
		return this.startTime;
	}

	@Nullable
	public String getStartTimeDescription() {
		return this.startTimeDescription;
	}

	@Nullable
	public LocalTime getEndTime() {
		return this.endTime;
	}

	@Nullable
	public String getEndTimeDescription() {
		return this.endTimeDescription;
>>>>>>> 844877d8
	}
}<|MERGE_RESOLUTION|>--- conflicted
+++ resolved
@@ -599,10 +599,11 @@
 	}
 
 	@Nullable
-<<<<<<< HEAD
 	public Boolean getDifferentEmailAddressForNotifications() {
 		return differentEmailAddressForNotifications;
-=======
+	}
+
+	@Nullable
 	public LocalTime getStartTime() {
 		return this.startTime;
 	}
@@ -620,6 +621,5 @@
 	@Nullable
 	public String getEndTimeDescription() {
 		return this.endTimeDescription;
->>>>>>> 844877d8
 	}
 }